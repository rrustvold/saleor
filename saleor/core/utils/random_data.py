import json
import os
import random
import unicodedata
import uuid
from collections import defaultdict
from datetime import date
from unittest.mock import patch
from urllib.parse import urljoin

from django.conf import settings
from django.contrib.sites.models import Site
from django.core.files import File
from django_countries.fields import Country
from django.shortcuts import reverse
from faker import Factory
from faker.providers import BaseProvider
from measurement.measures import Weight
from prices import Money

from ...account.models import Address, User
from ...account.utils import store_user_address
from ...checkout import AddressType
from ...core.demo_obfuscators import obfuscate_address, obfuscate_email, obfuscate_order
from ...core.utils.json_serializer import object_hook
from ...core.utils.taxes import get_tax_rate_by_name, get_taxes_for_country
from ...core.weight import zero_weight
from ...dashboard.menu.utils import update_menu
from ...discount import DiscountValueType, VoucherType
from ...discount.models import Sale, Voucher
from ...menu.models import Menu
from ...order.models import Fulfillment, Order
from ...order.utils import update_order_status
from ...page.models import Page
from ...payment.utils import (
    create_payment,
    gateway_authorize,
    gateway_capture,
    gateway_refund,
    gateway_void,
)
from ...product.models import (
    Attribute,
    AttributeValue,
    Category,
    Collection,
    Product,
    ProductImage,
    ProductType,
    ProductVariant,
)
from ...product.thumbnails import (
    create_category_background_image_thumbnails,
    create_collection_background_image_thumbnails,
    create_product_thumbnails,
)
from ...shipping.models import ShippingMethod, ShippingMethodType, ShippingZone
from ...shipping.utils import get_taxed_shipping_price

fake = Factory.create()

PRODUCTS_LIST_DIR = "products-list/"

IMAGES_MAPPING = {
    61: ["saleordemoproduct_paints_01.png"],
    62: ["saleordemoproduct_paints_02.png"],
    63: ["saleordemoproduct_paints_03.png"],
    64: ["saleordemoproduct_paints_04.png"],
    65: ["saleordemoproduct_paints_05.png"],
    71: ["saleordemoproduct_fd_juice_06.png"],
    72: ["saleordemoproduct_fd_juice_06.png"],  # FIXME inproper image
    73: ["saleordemoproduct_fd_juice_05.png"],
    74: ["saleordemoproduct_fd_juice_01.png"],
    75: ["saleordemoproduct_fd_juice_03.png"],  # FIXME inproper image
    76: ["saleordemoproduct_fd_juice_02.png"],  # FIXME inproper image
    77: ["saleordemoproduct_fd_juice_03.png"],
    78: ["saleordemoproduct_fd_juice_04.png"],
    79: ["saleordemoproduct_fd_juice_02.png"],
    81: ["saleordemoproduct_wine-red.png"],
    82: ["saleordemoproduct_wine-white.png"],
    83: ["saleordemoproduct_beer-02_1.png", "saleordemoproduct_beer-02_2.png"],
    84: ["saleordemoproduct_beer-01_1.png", "saleordemoproduct_beer-01_2.png"],
    85: ["saleordemoproduct_cuschion01.png"],
    86: ["saleordemoproduct_cuschion02.png"],
    87: [
        "saleordemoproduct_sneakers_01_1.png",
        "saleordemoproduct_sneakers_01_2.png",
        "saleordemoproduct_sneakers_01_3.png",
        "saleordemoproduct_sneakers_01_4.png",
    ],
    88: [
        "saleordemoproduct_sneakers_02_1.png",
        "saleordemoproduct_sneakers_02_2.png",
        "saleordemoproduct_sneakers_02_3.png",
        "saleordemoproduct_sneakers_02_4.png",
    ],
    89: ["saleordemoproduct_cl_boot07_1.png", "saleordemoproduct_cl_boot07_2.png"],
    107: ["saleordemoproduct_cl_polo01.png"],
    108: ["saleordemoproduct_cl_polo02.png"],
    109: ["saleordemoproduct_cl_polo03-woman.png"],
    110: ["saleordemoproduct_cl_polo04-woman.png"],
    111: [
        "saleordemoproduct_cl_boot01_1.png",
        "saleordemoproduct_cl_boot01_2.png",
        "saleordemoproduct_cl_boot01_3.png",
    ],
    112: ["saleordemoproduct_cl_boot03_1.png", "saleordemoproduct_cl_boot03_2.png"],
    113: ["saleordemoproduct_cl_boot06_1.png", "saleordemoproduct_cl_boot06_2.png"],
    114: [
        "saleordemoproduct_cl_boot06_1.png",
        "saleordemoproduct_cl_boot06_2.png",
    ],  # FIXME incorrect image
    115: ["saleordemoproduct_cl_bogo01_1.png"],
    116: ["saleordemoproduct_cl_bogo02_1.png"],
    117: ["saleordemoproduct_cl_bogo03_1.png"],
    118: ["saleordemoproduct_cl_bogo04_1.png", "saleordemoproduct_cl_bogo04_2.png"],
}


CATEGORY_IMAGES = {7: "accessories.jpg", 8: "groceries.jpg", 9: "apparel.jpg"}

COLLECTION_IMAGES = {1: "summer.jpg", 2: "clothing.jpg"}


def get_weight(weight):
    if not weight:
        return zero_weight()
    value, unit = weight.split()
    return Weight(**{unit: value})


def create_product_types(product_type_data):
    for product_type in product_type_data:
        pk = product_type["pk"]
        defaults = product_type["fields"]
        defaults["weight"] = get_weight(defaults["weight"])
        ProductType.objects.update_or_create(pk=pk, defaults=defaults)


def create_categories(categories_data, placeholder_dir):
    placeholder_dir = get_product_list_images_dir(placeholder_dir)
    for category in categories_data:
        pk = category["pk"]
        defaults = category["fields"]
        image_name = CATEGORY_IMAGES[pk]
        background_image = get_image(placeholder_dir, image_name)
        defaults["background_image"] = background_image
        Category.objects.update_or_create(pk=pk, defaults=defaults)
        create_category_background_image_thumbnails.delay(pk)


def create_collections(data, placeholder_dir):
    placeholder_dir = get_product_list_images_dir(placeholder_dir)
    for collection in data:
        pk = collection["pk"]
        defaults = collection["fields"]
        products_in_collection = defaults.pop("products")
        image_name = COLLECTION_IMAGES[pk]
        background_image = get_image(placeholder_dir, image_name)
        defaults["background_image"] = background_image
        collection = Collection.objects.update_or_create(pk=pk, defaults=defaults)[0]
        create_collection_background_image_thumbnails.delay(pk)
        collection.products.set(Product.objects.filter(pk__in=products_in_collection))


def create_attributes(attributes_data):
    for attribute in attributes_data:
        pk = attribute["pk"]
        defaults = attribute["fields"]
        defaults["product_type_id"] = defaults.pop("product_type")
        defaults["product_variant_type_id"] = defaults.pop("product_variant_type")
        Attribute.objects.update_or_create(pk=pk, defaults=defaults)


def create_attributes_values(values_data):
    for value in values_data:
        pk = value["pk"]
        defaults = value["fields"]
        defaults["attribute_id"] = defaults.pop("attribute")
        AttributeValue.objects.update_or_create(pk=pk, defaults=defaults)


def create_products(products_data, placeholder_dir, create_images):
    for product in products_data:
        pk = product["pk"]
        # We are skipping products without images
        if pk not in IMAGES_MAPPING:
            continue
        defaults = product["fields"]
        defaults["weight"] = get_weight(defaults["weight"])
        defaults["category_id"] = defaults.pop("category")
        defaults["product_type_id"] = defaults.pop("product_type")
        defaults["price"] = get_in_default_currency(
            defaults, "price", settings.DEFAULT_CURRENCY
        )
        defaults["attributes"] = json.loads(defaults["attributes"])
        product, _ = Product.objects.update_or_create(pk=pk, defaults=defaults)

        if create_images:
            images = IMAGES_MAPPING.get(pk, [])
            for image_name in images:
                create_product_image(product, placeholder_dir, image_name)


def create_product_variants(variants_data):
    for variant in variants_data:
        pk = variant["pk"]
        defaults = variant["fields"]
        defaults["weight"] = get_weight(defaults["weight"])
        product_id = defaults.pop("product")
        # We have not created products without images
        if product_id not in IMAGES_MAPPING:
            continue
        defaults["product_id"] = product_id
        defaults["attributes"] = json.loads(defaults["attributes"])
        defaults["price_override"] = get_in_default_currency(
            defaults, "price_override", settings.DEFAULT_CURRENCY
        )
        defaults["cost_price"] = get_in_default_currency(
            defaults, "cost_price", settings.DEFAULT_CURRENCY
        )
        ProductVariant.objects.update_or_create(pk=pk, defaults=defaults)


def get_in_default_currency(defaults, field, currency):
    if field in defaults and defaults[field] is not None:
        return Money(defaults[field].amount, currency)
    return None


def create_products_by_schema(placeholder_dir, create_images):
    path = os.path.join(
        settings.PROJECT_ROOT, "saleor", "static", "populatedb_data.json"
    )
    with open(path) as f:
        db_items = json.load(f, object_hook=object_hook)
    types = defaultdict(list)
    # Sort db objects by its model
    for item in db_items:
        model = item.pop("model")
        types[model].append(item)

    create_product_types(product_type_data=types["product.producttype"])
    create_categories(
        categories_data=types["product.category"], placeholder_dir=placeholder_dir
    )
    create_attributes(attributes_data=types["product.attribute"])
    create_attributes_values(values_data=types["product.attributevalue"])
    create_products(
        products_data=types["product.product"],
        placeholder_dir=placeholder_dir,
        create_images=create_images,
    )
    create_product_variants(variants_data=types["product.productvariant"])
    create_collections(
        data=types["product.collection"], placeholder_dir=placeholder_dir
    )


class SaleorProvider(BaseProvider):
    def money(self):
        return Money(fake.pydecimal(2, 2, positive=True), settings.DEFAULT_CURRENCY)

    def weight(self):
        return Weight(kg=fake.pydecimal(1, 2, positive=True))


fake.add_provider(SaleorProvider)


def get_email(first_name, last_name):
    _first = unicodedata.normalize("NFD", first_name).encode("ascii", "ignore")
    _last = unicodedata.normalize("NFD", last_name).encode("ascii", "ignore")
    return "%s.%s@example.com" % (
        _first.lower().decode("utf-8"),
        _last.lower().decode("utf-8"),
    )


def create_product_image(product, placeholder_dir, image_name):
    image = get_image(placeholder_dir, image_name)
    # We don't want to create duplicated product images
    if product.images.count() >= len(IMAGES_MAPPING.get(product.pk, [])):
        return None
    product_image = ProductImage(product=product, image=image)
    product_image.save()
    create_product_thumbnails.delay(product_image.pk)
    return product_image


def create_address():
    address = Address.objects.create(
        first_name=fake.first_name(),
        last_name=fake.last_name(),
        street_address_1=fake.street_address(),
        city=fake.city(),
        postal_code=fake.postcode(),
        country=fake.country_code(),
    )
    return address


def create_fake_user():
    address = create_address()
    email = get_email(address.first_name, address.last_name)

    # DEMO: anonymize user data
    address = obfuscate_address(address)
    email = obfuscate_email(email)

    user = User.objects.filter(email=email).first()
    if user:
        return user

    user = User.objects.create_user(
        first_name=address.first_name,
        last_name=address.last_name,
        email=email,
        password="password",
    )
<<<<<<< HEAD
=======

>>>>>>> e81494c9
    user.addresses.add(address)
    user.default_billing_address = address
    user.default_shipping_address = address
    user.is_active = True
    user.save()
    return user


# We don't want to spam the console with payment confirmations sent to
# fake customers.
@patch("saleor.order.emails.send_payment_confirmation.delay")
def create_fake_payment(mock_email_confirmation, order):
    payment = create_payment(
        gateway=settings.DUMMY,
        customer_ip_address=fake.ipv4(),
        email=order.user_email,
        order=order,
        payment_token=str(uuid.uuid4()),
        total=order.total.gross.amount,
        currency=order.total.gross.currency,
        billing_address=order.billing_address,
    )

    # Create authorization transaction
    gateway_authorize(payment, payment.token)
    # 20% chance to void the transaction at this stage
    if random.choice([0, 0, 0, 0, 1]):
        gateway_void(payment)
        return payment
    # 25% to end the payment at the authorization stage
    if not random.choice([1, 1, 1, 0]):
        return payment
    # Create capture transaction
    gateway_capture(payment)
    # 25% to refund the payment
    if random.choice([0, 0, 0, 1]):
        gateway_refund(payment)
    return payment


def create_order_line(order, discounts, taxes):
    product = Product.objects.filter(variants__isnull=False).order_by("?")[0]
    variant = product.variants.all()[0]
    quantity = random.randrange(1, 5)
    variant.quantity += quantity
    variant.quantity_allocated += quantity
    variant.save()
    return order.lines.create(
        product_name=variant.display_product(),
        product_sku=variant.sku,
        is_shipping_required=variant.is_shipping_required(),
        quantity=quantity,
        variant=variant,
        unit_price=variant.get_price(discounts=discounts, taxes=taxes),
        tax_rate=get_tax_rate_by_name(variant.product.tax_rate, taxes),
    )


def create_order_lines(order, discounts, taxes, how_many=10):
    for dummy in range(how_many):
        yield create_order_line(order, discounts, taxes)


def create_fulfillments(order):
    for line in order:
        if random.choice([False, True]):
            fulfillment, _ = Fulfillment.objects.get_or_create(order=order)
            quantity = random.randrange(0, line.quantity) + 1
            fulfillment.lines.create(order_line=line, quantity=quantity)
            line.quantity_fulfilled = quantity
            line.save(update_fields=["quantity_fulfilled"])

    update_order_status(order)


def create_fake_order(discounts, taxes):
    user = random.choice(
        [None, User.objects.filter(is_superuser=False).order_by("?").first()]
    )
    if user:
        order_data = {
            "user": user,
            "billing_address": user.default_billing_address,
            "shipping_address": user.default_shipping_address,
        }
    else:
        address = create_address()
        order_data = {
            "billing_address": address,
            "shipping_address": address,
            "user_email": get_email(address.first_name, address.last_name),
        }

    shipping_method = ShippingMethod.objects.order_by("?").first()
    shipping_price = shipping_method.price
    shipping_price = get_taxed_shipping_price(shipping_price, taxes)
    order_data.update(
        {"shipping_method_name": shipping_method.name, "shipping_price": shipping_price}
    )

    order = Order.objects.create(**order_data)
    obfuscate_order(order)

    lines = create_order_lines(order, discounts, taxes, random.randrange(1, 5))

    order.total = sum([line.get_total() for line in lines], order.shipping_price)
    weight = Weight(kg=0)
    for line in order:
        weight += line.variant.get_weight()
    order.weight = weight
    order.save()

    create_fake_payment(order=order)
    create_fulfillments(order)
    return order


def create_fake_sale():
    sale = Sale.objects.create(
        name="Happy %s day!" % fake.word(),
        type=DiscountValueType.PERCENTAGE,
        value=random.choice([10, 20, 30, 40, 50]),
    )
    for product in Product.objects.all().order_by("?")[:4]:
        sale.products.add(product)
    return sale


def create_users(how_many=10):
    for dummy in range(how_many):
        user = create_fake_user()
        yield "User: %s" % (user.email,)


def create_orders(how_many=10):
    taxes = get_taxes_for_country(Country(settings.DEFAULT_COUNTRY))
    discounts = Sale.objects.active(date.today()).prefetch_related(
        "products", "categories", "collections"
    )
    for dummy in range(how_many):
        order = create_fake_order(discounts, taxes)
        yield "Order: %s" % (order,)


def create_product_sales(how_many=5):
    for dummy in range(how_many):
        sale = create_fake_sale()
        yield "Sale: %s" % (sale,)


def create_shipping_zone(shipping_methods_names, countries, shipping_zone_name):
    shipping_zone = ShippingZone.objects.get_or_create(
        name=shipping_zone_name, defaults={"countries": countries}
    )[0]
    ShippingMethod.objects.bulk_create(
        [
            ShippingMethod(
                name=name,
                price=fake.money(),
                shipping_zone=shipping_zone,
                type=(
                    ShippingMethodType.PRICE_BASED
                    if random.randint(0, 1)
                    else ShippingMethodType.WEIGHT_BASED
                ),
                minimum_order_price=0,
                maximum_order_price=None,
                minimum_order_weight=0,
                maximum_order_weight=None,
            )
            for name in shipping_methods_names
        ]
    )
    return "Shipping Zone: %s" % shipping_zone


def create_shipping_zones():
    european_countries = [
        "AX",
        "AL",
        "AD",
        "AT",
        "BY",
        "BE",
        "BA",
        "BG",
        "HR",
        "CZ",
        "DK",
        "EE",
        "FO",
        "FI",
        "FR",
        "DE",
        "GI",
        "GR",
        "GG",
        "VA",
        "HU",
        "IS",
        "IE",
        "IM",
        "IT",
        "JE",
        "LV",
        "LI",
        "LT",
        "LU",
        "MK",
        "MT",
        "MD",
        "MC",
        "ME",
        "NL",
        "NO",
        "PL",
        "PT",
        "RO",
        "RU",
        "SM",
        "RS",
        "SK",
        "SI",
        "ES",
        "SJ",
        "SE",
        "CH",
        "UA",
        "GB",
    ]
    yield create_shipping_zone(
        shipping_zone_name="Europe",
        countries=european_countries,
<<<<<<< HEAD
        shipping_methods_names=["DHL", "UPS", "Registered priority", "DB Schenker"],
=======
        shipping_methods_names=["DHL", "UPS", "Registred priority", "DB Schenker"],
>>>>>>> e81494c9
    )
    oceanian_countries = [
        "AS",
        "AU",
        "CX",
        "CC",
        "CK",
        "FJ",
        "PF",
        "GU",
        "HM",
        "KI",
        "MH",
        "FM",
        "NR",
        "NC",
        "NZ",
        "NU",
        "NF",
        "MP",
        "PW",
        "PG",
        "PN",
        "WS",
        "SB",
        "TK",
        "TO",
        "TV",
        "UM",
        "VU",
        "WF",
    ]
    yield create_shipping_zone(
        shipping_zone_name="Oceania",
        countries=oceanian_countries,
        shipping_methods_names=["FBA", "FedEx Express", "Oceania Air Mail"],
    )
    asian_countries = [
        "AF",
        "AM",
        "AZ",
        "BH",
        "BD",
        "BT",
        "BN",
        "KH",
        "CN",
        "CY",
        "GE",
        "HK",
        "IN",
        "ID",
        "IR",
        "IQ",
        "IL",
        "JP",
        "JO",
        "KZ",
        "KP",
        "KR",
        "KW",
        "KG",
        "LA",
        "LB",
        "MO",
        "MY",
        "MV",
        "MN",
        "MM",
        "NP",
        "OM",
        "PK",
        "PS",
        "PH",
        "QA",
        "SA",
        "SG",
        "LK",
        "SY",
        "TW",
        "TJ",
        "TH",
        "TL",
        "TR",
        "TM",
        "AE",
        "UZ",
        "VN",
        "YE",
    ]
    yield create_shipping_zone(
        shipping_zone_name="Asia",
        countries=asian_countries,
        shipping_methods_names=["China Post", "TNT", "Aramex", "EMS"],
    )
    american_countries = [
        "AI",
        "AG",
        "AR",
        "AW",
        "BS",
        "BB",
        "BZ",
        "BM",
        "BO",
        "BQ",
        "BV",
        "BR",
        "CA",
        "KY",
        "CL",
        "CO",
        "CR",
        "CU",
        "CW",
        "DM",
        "DO",
        "EC",
        "SV",
        "FK",
        "GF",
        "GL",
        "GD",
        "GP",
        "GT",
        "GY",
        "HT",
        "HN",
        "JM",
        "MQ",
        "MX",
        "MS",
        "NI",
        "PA",
        "PY",
        "PE",
        "PR",
        "BL",
        "KN",
        "LC",
        "MF",
        "PM",
        "VC",
        "SX",
        "GS",
        "SR",
        "TT",
        "TC",
        "US",
        "UY",
        "VE",
        "VG",
        "VI",
    ]
    yield create_shipping_zone(
        shipping_zone_name="Americas",
        countries=american_countries,
        shipping_methods_names=["DHL", "UPS", "FedEx", "EMS"],
    )
    african_countries = [
        "DZ",
        "AO",
        "BJ",
        "BW",
        "IO",
        "BF",
        "BI",
        "CV",
        "CM",
        "CF",
        "TD",
        "KM",
        "CG",
        "CD",
        "CI",
        "DJ",
        "EG",
        "GQ",
        "ER",
        "SZ",
        "ET",
        "TF",
        "GA",
        "GM",
        "GH",
        "GN",
        "GW",
        "KE",
        "LS",
        "LR",
        "LY",
        "MG",
        "MW",
        "ML",
        "MR",
        "MU",
        "YT",
        "MA",
        "MZ",
        "NA",
        "NE",
        "NG",
        "RE",
        "RW",
        "SH",
        "ST",
        "SN",
        "SC",
        "SL",
        "SO",
        "ZA",
        "SS",
        "SD",
        "TZ",
        "TG",
        "TN",
        "UG",
        "EH",
        "ZM",
        "ZW",
    ]
    yield create_shipping_zone(
        shipping_zone_name="Africa",
        countries=african_countries,
        shipping_methods_names=[
            "Royale International",
            "ACE",
            "fastway couriers",
            "Post Office",
        ],
    )


def create_vouchers():
    voucher, created = Voucher.objects.get_or_create(
        code="FREESHIPPING",
        defaults={
            "type": VoucherType.SHIPPING,
            "name": "Free shipping",
            "discount_value_type": DiscountValueType.PERCENTAGE,
            "discount_value": 100,
        },
    )
    if created:
        yield "Voucher #%d" % voucher.id
    else:
        yield "Shipping voucher already exists"

    voucher, created = Voucher.objects.get_or_create(
        code="DISCOUNT",
        defaults={
            "type": VoucherType.VALUE,
            "name": "Big order discount",
            "discount_value_type": DiscountValueType.FIXED,
            "discount_value": 25,
            "min_amount_spent": 200,
        },
    )
    if created:
        yield "Voucher #%d" % voucher.id
    else:
        yield "Value voucher already exists"


def set_homepage_collection():
    homepage_collection = Collection.objects.order_by("?").first()
    site = Site.objects.get_current()
    site_settings = site.settings
    site_settings.homepage_collection = homepage_collection
    site_settings.save()
    yield "Homepage collection assigned"


def add_address_to_admin(email):
    address = create_address()
    user = User.objects.get(email=email)
    store_user_address(user, address, AddressType.BILLING)
    store_user_address(user, address, AddressType.SHIPPING)


def create_page():
    content = """
    <h2>E-commerce for the PWA era</h2>
    <h3>A modular, high performance e-commerce storefront built with GraphQL,
        Django, and ReactJS.</h3>
    <p>Saleor is a rapidly-growing open source e-commerce platform that has served
       high-volume companies from branches like publishing and apparel since 2012.
       Based on Python and Django, the latest major update introduces a modular
       front end with a GraphQL API and storefront and dashboard written in React
       to make Saleor a full-functionality open source e-commerce.</p>
    <p><a href="https://github.com/mirumee/saleor">Get Saleor today!</a></p>
    """
    content_json = {
        "blocks": [
            {
                "key": "",
                "data": {},
                "text": "E-commerce for the PWA era",
                "type": "header-two",
                "depth": 0,
                "entityRanges": [],
                "inlineStyleRanges": [],
            },
            {
                "key": "",
                "data": {},
<<<<<<< HEAD
                "text": "A modular, high performance e-commerce storefront built with GraphQL, Django, and ReactJS.",
=======
                "text": "A modular, high performance e-commerce storefront "
                "built with GraphQL, Django, and ReactJS.",
>>>>>>> e81494c9
                "type": "unstyled",
                "depth": 0,
                "entityRanges": [],
                "inlineStyleRanges": [],
            },
            {
                "key": "",
                "data": {},
                "text": "",
                "type": "unstyled",
                "depth": 0,
                "entityRanges": [],
                "inlineStyleRanges": [],
            },
            {
                "key": "",
                "data": {},
<<<<<<< HEAD
                "text": "Saleor is a rapidly-growing open source e-commerce platform that has served high-volume companies from branches like publishing and apparel since 2012. Based on Python and Django, the latest major update introduces a modular front end with a GraphQL API and storefront and dashboard written in React to make Saleor a full-functionality open source e-commerce.",
=======
                "text": "Saleor is a rapidly-growing open source e-commerce platform "
                "that has served high-volume companies from branches like "
                "publishing and apparel since 2012. Based on Python and "
                "Django, the latest major update introduces a modular "
                "front end with a GraphQL API and storefront and dashboard "
                "written in React to make Saleor a full-functionality "
                "open source e-commerce.",
>>>>>>> e81494c9
                "type": "unstyled",
                "depth": 0,
                "entityRanges": [],
                "inlineStyleRanges": [],
            },
            {
                "key": "",
                "data": {},
                "text": "",
                "type": "unstyled",
                "depth": 0,
                "entityRanges": [],
                "inlineStyleRanges": [],
            },
            {
                "key": "",
                "data": {},
                "text": "Get Saleor today!",
                "type": "unstyled",
                "depth": 0,
                "entityRanges": [{"key": 0, "length": 17, "offset": 0}],
                "inlineStyleRanges": [],
            },
        ],
        "entityMap": {
            "0": {
                "data": {"href": "https://github.com/mirumee/saleor"},
                "type": "LINK",
                "mutability": "MUTABLE",
            }
        },
    }
    page_data = {
        "content": content,
        "content_json": content_json,
        "title": "About",
        "is_published": True,
    }
    page, dummy = Page.objects.get_or_create(slug="about", **page_data)
    yield "Page %s created" % page.slug


def generate_menu_items(menu: Menu, category: Category, parent_menu_item):
    menu_item, created = menu.items.get_or_create(
        name=category.name, category=category, parent=parent_menu_item
    )

    if created:
        yield "Created menu item for category %s" % category

    for child in category.get_children():
        for msg in generate_menu_items(menu, child, menu_item):
            yield "\t%s" % msg


def generate_menu_tree(menu):
    categories = Category.tree.get_queryset().filter(products__isnull=False)
    for category in categories:
        if not category.parent_id:
            for msg in generate_menu_items(menu, category, None):
                yield msg


def create_menus():
    # Create navbar menu with category links
    top_menu, _ = Menu.objects.get_or_create(
        name=settings.DEFAULT_MENUS["top_menu_name"]
    )
    top_menu.items.all().delete()
    yield "Created navbar menu"
    for msg in generate_menu_tree(top_menu):
        yield msg

    # Create footer menu with collections and pages
    bottom_menu, _ = Menu.objects.get_or_create(
        name=settings.DEFAULT_MENUS["bottom_menu_name"]
    )
    bottom_menu.items.all().delete()
    collection = Collection.objects.filter(products__isnull=False).order_by("?")[0]
    item, _ = bottom_menu.items.get_or_create(name="Collections", collection=collection)

    for collection in Collection.objects.filter(
        products__isnull=False, background_image__isnull=False
    ):
        bottom_menu.items.get_or_create(
            name=collection.name, collection=collection, parent=item
        )

    page = Page.objects.order_by("?")[0]
<<<<<<< HEAD
    item_saleor = bottom_menu.items.get_or_create(name="Saleor", url="/")[0]
    item_saleor.children.get_or_create(name=page.title, page=page, menu=bottom_menu)

    site = Site.objects.get_current()

    # DEMO: add link to GraphQL API in the footer menu
    protocol = "https" if settings.ENABLE_SSL else "http"
    api_url = urljoin("%s://%s" % (protocol, site.domain), reverse("api"))
    item_saleor.children.get_or_create(
        name="GraphQL API", url=api_url, menu=bottom_menu
    )

=======
    bottom_menu.items.get_or_create(name=page.title, page=page)
>>>>>>> e81494c9
    yield "Created footer menu"
    update_menu(top_menu)
    update_menu(bottom_menu)
    site_settings = site.settings
    site_settings.top_menu = top_menu
    site_settings.bottom_menu = bottom_menu
    site_settings.save()


def get_product_list_images_dir(placeholder_dir):
    product_list_images_dir = os.path.join(placeholder_dir, PRODUCTS_LIST_DIR)
    return product_list_images_dir


def get_image(image_dir, image_name):
    img_path = os.path.join(image_dir, image_name)
    return File(open(img_path, "rb"), name=image_name)<|MERGE_RESOLUTION|>--- conflicted
+++ resolved
@@ -318,10 +318,7 @@
         email=email,
         password="password",
     )
-<<<<<<< HEAD
-=======
-
->>>>>>> e81494c9
+
     user.addresses.add(address)
     user.default_billing_address = address
     user.default_shipping_address = address
@@ -555,11 +552,7 @@
     yield create_shipping_zone(
         shipping_zone_name="Europe",
         countries=european_countries,
-<<<<<<< HEAD
         shipping_methods_names=["DHL", "UPS", "Registered priority", "DB Schenker"],
-=======
-        shipping_methods_names=["DHL", "UPS", "Registred priority", "DB Schenker"],
->>>>>>> e81494c9
     )
     oceanian_countries = [
         "AS",
@@ -866,12 +859,8 @@
             {
                 "key": "",
                 "data": {},
-<<<<<<< HEAD
-                "text": "A modular, high performance e-commerce storefront built with GraphQL, Django, and ReactJS.",
-=======
                 "text": "A modular, high performance e-commerce storefront "
                 "built with GraphQL, Django, and ReactJS.",
->>>>>>> e81494c9
                 "type": "unstyled",
                 "depth": 0,
                 "entityRanges": [],
@@ -889,9 +878,6 @@
             {
                 "key": "",
                 "data": {},
-<<<<<<< HEAD
-                "text": "Saleor is a rapidly-growing open source e-commerce platform that has served high-volume companies from branches like publishing and apparel since 2012. Based on Python and Django, the latest major update introduces a modular front end with a GraphQL API and storefront and dashboard written in React to make Saleor a full-functionality open source e-commerce.",
-=======
                 "text": "Saleor is a rapidly-growing open source e-commerce platform "
                 "that has served high-volume companies from branches like "
                 "publishing and apparel since 2012. Based on Python and "
@@ -899,7 +885,6 @@
                 "front end with a GraphQL API and storefront and dashboard "
                 "written in React to make Saleor a full-functionality "
                 "open source e-commerce.",
->>>>>>> e81494c9
                 "type": "unstyled",
                 "depth": 0,
                 "entityRanges": [],
@@ -989,7 +974,6 @@
         )
 
     page = Page.objects.order_by("?")[0]
-<<<<<<< HEAD
     item_saleor = bottom_menu.items.get_or_create(name="Saleor", url="/")[0]
     item_saleor.children.get_or_create(name=page.title, page=page, menu=bottom_menu)
 
@@ -1002,9 +986,6 @@
         name="GraphQL API", url=api_url, menu=bottom_menu
     )
 
-=======
-    bottom_menu.items.get_or_create(name=page.title, page=page)
->>>>>>> e81494c9
     yield "Created footer menu"
     update_menu(top_menu)
     update_menu(bottom_menu)
