import re
import uuid
from collections import defaultdict
from datetime import timedelta
from unittest.mock import MagicMock, Mock, patch
from urllib.parse import urlencode

import graphene
import pytest
from django.contrib.auth.models import Group
from django.contrib.auth.tokens import default_token_generator
from django.core.exceptions import ValidationError
from django.core.files import File
from django.test import override_settings
from freezegun import freeze_time

from ....account import events as account_events
from ....account.error_codes import AccountErrorCode
from ....account.models import Address, User
from ....account.notifications import get_default_user_payload
from ....checkout import AddressType
from ....core.jwt import create_token
from ....core.notify_events import NotifyEventType
from ....core.permissions import AccountPermissions, OrderPermissions
from ....core.utils.url import prepare_url
from ....order.models import FulfillmentStatus, Order
from ....product.tests.utils import create_image
from ...core.utils import str_to_enum
from ...tests.utils import (
    assert_no_permission,
    get_graphql_content,
    get_multipart_request_body,
)
from ..mutations.base import INVALID_TOKEN
from ..mutations.staff import CustomerDelete, StaffDelete, StaffUpdate, UserDelete
from ..tests.utils import convert_dict_keys_to_camel_case


@pytest.fixture
def query_customer_with_filter():
    query = """
    query ($filter: CustomerFilterInput!, ) {
        customers(first: 5, filter: $filter) {
            totalCount
            edges {
                node {
                    id
                    lastName
                    firstName
                }
            }
        }
    }
    """
    return query


@pytest.fixture
def query_staff_users_with_filter():
    query = """
    query ($filter: StaffUserInput!, ) {
        staffUsers(first: 5, filter: $filter) {
            totalCount
            edges {
                node {
                    id
                    lastName
                    firstName
                }
            }
        }
    }
    """
    return query


FULL_USER_QUERY = """
    query User($id: ID!) {
        user(id: $id) {
            email
            firstName
            lastName
            isStaff
            isActive
            addresses {
                id
                isDefaultShippingAddress
                isDefaultBillingAddress
            }
            orders {
                totalCount
            }
            dateJoined
            lastLogin
            defaultShippingAddress {
                firstName
                lastName
                companyName
                streetAddress1
                streetAddress2
                city
                cityArea
                postalCode
                countryArea
                phone
                country {
                    code
                }
                isDefaultShippingAddress
                isDefaultBillingAddress
            }
            defaultBillingAddress {
                firstName
                lastName
                companyName
                streetAddress1
                streetAddress2
                city
                cityArea
                postalCode
                countryArea
                phone
                country {
                    code
                }
                isDefaultShippingAddress
                isDefaultBillingAddress
            }
            avatar {
                url
            }
            permissions {
                code
            }
            userPermissions {
                code
                sourcePermissionGroups(userId: $id) {
                    name
                }
            }
            permissionGroups {
                name
                permissions {
                    code
                }
            }
            editableGroups {
                name
            }
        }
    }
"""


def test_query_customer_user(
    staff_api_client, customer_user, address, permission_manage_users, media_root
):
    user = customer_user
    user.default_shipping_address.country = "US"
    user.default_shipping_address.save()
    user.addresses.add(address.get_copy())

    avatar_mock = MagicMock(spec=File)
    avatar_mock.name = "image.jpg"
    user.avatar = avatar_mock
    user.save()

    Group.objects.create(name="empty group")

    query = FULL_USER_QUERY
    ID = graphene.Node.to_global_id("User", customer_user.id)
    variables = {"id": ID}
    staff_api_client.user.user_permissions.add(permission_manage_users)
    response = staff_api_client.post_graphql(query, variables)
    content = get_graphql_content(response)
    data = content["data"]["user"]
    assert data["email"] == user.email
    assert data["firstName"] == user.first_name
    assert data["lastName"] == user.last_name
    assert data["isStaff"] == user.is_staff
    assert data["isActive"] == user.is_active
    assert data["orders"]["totalCount"] == user.orders.count()
    assert data["avatar"]["url"]
    assert len(data["editableGroups"]) == 0

    assert len(data["addresses"]) == user.addresses.count()
    for address in data["addresses"]:
        if address["isDefaultShippingAddress"]:
            address_id = graphene.Node.to_global_id(
                "Address", user.default_shipping_address.id
            )
            assert address["id"] == address_id
        if address["isDefaultBillingAddress"]:
            address_id = graphene.Node.to_global_id(
                "Address", user.default_billing_address.id
            )
            assert address["id"] == address_id

    address = data["defaultShippingAddress"]
    user_address = user.default_shipping_address
    assert address["firstName"] == user_address.first_name
    assert address["lastName"] == user_address.last_name
    assert address["companyName"] == user_address.company_name
    assert address["streetAddress1"] == user_address.street_address_1
    assert address["streetAddress2"] == user_address.street_address_2
    assert address["city"] == user_address.city
    assert address["cityArea"] == user_address.city_area
    assert address["postalCode"] == user_address.postal_code
    assert address["country"]["code"] == user_address.country.code
    assert address["countryArea"] == user_address.country_area
    assert address["phone"] == user_address.phone.as_e164
    assert address["isDefaultShippingAddress"] is None
    assert address["isDefaultBillingAddress"] is None

    address = data["defaultBillingAddress"]
    user_address = user.default_billing_address
    assert address["firstName"] == user_address.first_name
    assert address["lastName"] == user_address.last_name
    assert address["companyName"] == user_address.company_name
    assert address["streetAddress1"] == user_address.street_address_1
    assert address["streetAddress2"] == user_address.street_address_2
    assert address["city"] == user_address.city
    assert address["cityArea"] == user_address.city_area
    assert address["postalCode"] == user_address.postal_code
    assert address["country"]["code"] == user_address.country.code
    assert address["countryArea"] == user_address.country_area
    assert address["phone"] == user_address.phone.as_e164
    assert address["isDefaultShippingAddress"] is None
    assert address["isDefaultBillingAddress"] is None


def test_query_customer_user_app(
    app_api_client,
    customer_user,
    address,
    permission_manage_users,
    permission_manage_staff,
    media_root,
    app,
):
    user = customer_user
    user.default_shipping_address.country = "US"
    user.default_shipping_address.save()
    user.addresses.add(address.get_copy())

    avatar_mock = MagicMock(spec=File)
    avatar_mock.name = "image.jpg"
    user.avatar = avatar_mock
    user.save()

    Group.objects.create(name="empty group")

    query = FULL_USER_QUERY
    ID = graphene.Node.to_global_id("User", customer_user.id)
    variables = {"id": ID}
    app.permissions.add(permission_manage_staff, permission_manage_users)
    response = app_api_client.post_graphql(query, variables)

    content = get_graphql_content(response)
    data = content["data"]["user"]
    assert data["email"] == user.email


def test_query_customer_user_app_no_permission(
    app_api_client,
    customer_user,
    address,
    permission_manage_users,
    permission_manage_staff,
    media_root,
    app,
):
    user = customer_user
    user.default_shipping_address.country = "US"
    user.default_shipping_address.save()
    user.addresses.add(address.get_copy())

    avatar_mock = MagicMock(spec=File)
    avatar_mock.name = "image.jpg"
    user.avatar = avatar_mock
    user.save()

    Group.objects.create(name="empty group")

    query = FULL_USER_QUERY
    ID = graphene.Node.to_global_id("User", customer_user.id)
    variables = {"id": ID}
    app.permissions.add(permission_manage_staff)
    response = app_api_client.post_graphql(query, variables)

    assert_no_permission(response)


def test_query_staff_user(
    staff_api_client,
    staff_user,
    address,
    permission_manage_users,
    media_root,
    permission_manage_orders,
    permission_manage_products,
    permission_manage_staff,
    permission_manage_menus,
):
    staff_user.user_permissions.add(permission_manage_orders, permission_manage_staff)

    groups = Group.objects.bulk_create(
        [
            Group(name="manage users"),
            Group(name="another user group"),
            Group(name="another group"),
            Group(name="empty group"),
        ]
    )
    group1, group2, group3, group4 = groups

    group1.permissions.add(permission_manage_users, permission_manage_products)

    # user groups
    staff_user.groups.add(group1, group2)

    # another group (not user group) with permission_manage_users
    group3.permissions.add(permission_manage_users, permission_manage_menus)

    avatar_mock = MagicMock(spec=File)
    avatar_mock.name = "image2.jpg"
    staff_user.avatar = avatar_mock
    staff_user.save()

    query = FULL_USER_QUERY
    user_id = graphene.Node.to_global_id("User", staff_user.pk)
    variables = {"id": user_id}
    response = staff_api_client.post_graphql(query, variables)
    content = get_graphql_content(response)
    data = content["data"]["user"]

    assert data["email"] == staff_user.email
    assert data["firstName"] == staff_user.first_name
    assert data["lastName"] == staff_user.last_name
    assert data["isStaff"] == staff_user.is_staff
    assert data["isActive"] == staff_user.is_active
    assert data["orders"]["totalCount"] == staff_user.orders.count()
    assert data["avatar"]["url"]

    assert len(data["permissionGroups"]) == 2
    assert {group_data["name"] for group_data in data["permissionGroups"]} == {
        group1.name,
        group2.name,
    }
    assert len(data["userPermissions"]) == 4
    assert len(data["editableGroups"]) == Group.objects.count() - 1
    assert {data_group["name"] for data_group in data["editableGroups"]} == {
        group1.name,
        group2.name,
        group4.name,
    }

    formated_user_permissions_result = [
        {
            "code": perm["code"].lower(),
            "groups": {group["name"] for group in perm["sourcePermissionGroups"]},
        }
        for perm in data["userPermissions"]
    ]
    all_permissions = group1.permissions.all() | staff_user.user_permissions.all()
    for perm in all_permissions:
        source_groups = {group.name for group in perm.group_set.filter(user=staff_user)}
        expected_data = {"code": perm.codename, "groups": source_groups}
        assert expected_data in formated_user_permissions_result

    # deprecated, to remove in #5389
    assert len(data["permissions"]) == 4
    assert {perm["code"].lower() for perm in data["permissions"]} == set(
        all_permissions.values_list("codename", flat=True)
    )


USER_QUERY = """
    query User($id: ID!) {
        user(id: $id) {
            email
        }
    }
"""


def test_customer_can_not_see_other_users_data(user_api_client, staff_user):
    id = graphene.Node.to_global_id("User", staff_user.id)
    variables = {"id": id}
    response = user_api_client.post_graphql(USER_QUERY, variables)
    assert_no_permission(response)


def test_user_query_anonymous_user(api_client):
    variables = {"id": ""}
    response = api_client.post_graphql(USER_QUERY, variables)
    assert_no_permission(response)


def test_user_query_permission_manage_users_get_customer(
    staff_api_client, customer_user, permission_manage_users
):
    customer_id = graphene.Node.to_global_id("User", customer_user.pk)
    variables = {"id": customer_id}
    response = staff_api_client.post_graphql(
        USER_QUERY, variables, permissions=[permission_manage_users]
    )
    content = get_graphql_content(response)
    data = content["data"]["user"]
    assert customer_user.email == data["email"]


def test_user_query_as_app(app_api_client, customer_user, permission_manage_users):
    customer_id = graphene.Node.to_global_id("User", customer_user.pk)
    variables = {"id": customer_id}
    response = app_api_client.post_graphql(
        USER_QUERY, variables, permissions=[permission_manage_users]
    )
    content = get_graphql_content(response)
    data = content["data"]["user"]
    assert customer_user.email == data["email"]


def test_user_query_permission_manage_users_get_staff(
    staff_api_client, staff_user, permission_manage_users
):
    staff_id = graphene.Node.to_global_id("User", staff_user.pk)
    variables = {"id": staff_id}
    response = staff_api_client.post_graphql(
        USER_QUERY, variables, permissions=[permission_manage_users]
    )
    content = get_graphql_content(response)
    assert not content["data"]["user"]


def test_user_query_permission_manage_staff_get_customer(
    staff_api_client, customer_user, permission_manage_staff
):
    customer_id = graphene.Node.to_global_id("User", customer_user.pk)
    variables = {"id": customer_id}
    response = staff_api_client.post_graphql(
        USER_QUERY, variables, permissions=[permission_manage_staff]
    )
    content = get_graphql_content(response)
    assert not content["data"]["user"]


def test_user_query_permission_manage_staff_get_staff(
    staff_api_client, staff_user, permission_manage_staff
):
    staff_id = graphene.Node.to_global_id("User", staff_user.pk)
    variables = {"id": staff_id}
    response = staff_api_client.post_graphql(
        USER_QUERY, variables, permissions=[permission_manage_staff]
    )
    content = get_graphql_content(response)
    data = content["data"]["user"]
    assert staff_user.email == data["email"]


def test_query_customers(staff_api_client, user_api_client, permission_manage_users):
    query = """
    query Users {
        customers(first: 20) {
            totalCount
            edges {
                node {
                    isStaff
                }
            }
        }
    }
    """
    variables = {}
    response = staff_api_client.post_graphql(
        query, variables, permissions=[permission_manage_users]
    )
    content = get_graphql_content(response)
    users = content["data"]["customers"]["edges"]
    assert users
    assert all([not user["node"]["isStaff"] for user in users])

    # check permissions
    response = user_api_client.post_graphql(query, variables)
    assert_no_permission(response)


def test_query_staff(
    staff_api_client, user_api_client, staff_user, admin_user, permission_manage_staff
):
    query = """
    {
        staffUsers(first: 20) {
            edges {
                node {
                    email
                    isStaff
                }
            }
        }
    }
    """
    variables = {}
    response = staff_api_client.post_graphql(
        query, variables, permissions=[permission_manage_staff]
    )
    content = get_graphql_content(response)
    data = content["data"]["staffUsers"]["edges"]
    assert len(data) == 2
    staff_emails = [user["node"]["email"] for user in data]
    assert sorted(staff_emails) == [admin_user.email, staff_user.email]
    assert all([user["node"]["isStaff"] for user in data])

    # check permissions
    response = user_api_client.post_graphql(query, variables)
    assert_no_permission(response)


def test_who_can_see_user(
    staff_user, customer_user, staff_api_client, permission_manage_users
):
    query = """
    query Users {
        customers {
            totalCount
        }
    }
    """

    # Random person (even staff) can't see users data without permissions
    ID = graphene.Node.to_global_id("User", customer_user.id)
    variables = {"id": ID}
    response = staff_api_client.post_graphql(USER_QUERY, variables)
    assert_no_permission(response)

    response = staff_api_client.post_graphql(query)
    assert_no_permission(response)

    # Add permission and ensure staff can see user(s)
    staff_user.user_permissions.add(permission_manage_users)
    response = staff_api_client.post_graphql(USER_QUERY, variables)
    content = get_graphql_content(response)
    assert content["data"]["user"]["email"] == customer_user.email

    response = staff_api_client.post_graphql(query)
    content = get_graphql_content(response)
    assert content["data"]["customers"]["totalCount"] == 1


ME_QUERY = """
    query Me {
        me {
            id
            email
            checkout {
                token
            }
        }
    }
"""


def test_me_query(user_api_client):
    response = user_api_client.post_graphql(ME_QUERY)
    content = get_graphql_content(response)
    data = content["data"]["me"]
    assert data["email"] == user_api_client.user.email


def test_me_query_anonymous_client(api_client):
    response = api_client.post_graphql(ME_QUERY)
    content = get_graphql_content(response)
    assert content["data"]["me"] is None


def test_me_query_customer_can_not_see_note(
    staff_user, staff_api_client, permission_manage_users
):
    query = """
    query Me {
        me {
            id
            email
            note
        }
    }
    """
    # Random person (even staff) can't see own note without permissions
    response = staff_api_client.post_graphql(query)
    assert_no_permission(response)

    # Add permission and ensure staff can see own note
    response = staff_api_client.post_graphql(
        query, permissions=[permission_manage_users]
    )
    content = get_graphql_content(response)
    data = content["data"]["me"]
    assert data["email"] == staff_api_client.user.email
    assert data["note"] == staff_api_client.user.note


def test_me_query_checkout(user_api_client, checkout):
    user = user_api_client.user
    checkout.user = user
    checkout.save()

    response = user_api_client.post_graphql(ME_QUERY)
    content = get_graphql_content(response)
    data = content["data"]["me"]
    assert data["checkout"]["token"] == str(checkout.token)


def test_me_query_checkout_with_inactive_channel(user_api_client, checkout):
    user = user_api_client.user
    channel = checkout.channel
    channel.is_active = False
    channel.save()
    checkout.user = user
    checkout.save()

    response = user_api_client.post_graphql(ME_QUERY)
    content = get_graphql_content(response)
    data = content["data"]["me"]
    assert not data["checkout"]


QUERY_ME_CHECKOUT_TOKENS = """
query getCheckoutTokens($channel: String) {
  me {
    checkoutTokens(channel: $channel)
  }
}
"""


def test_me_checkout_tokens_without_channel_param(
    user_api_client, checkouts_assigned_to_customer
):
    # given
    checkouts = checkouts_assigned_to_customer

    # when
    response = user_api_client.post_graphql(QUERY_ME_CHECKOUT_TOKENS)

    # then
    content = get_graphql_content(response)
    data = content["data"]["me"]
    assert len(data["checkoutTokens"]) == len(checkouts)
    for checkout in checkouts:
        assert str(checkout.token) in data["checkoutTokens"]


def test_me_checkout_tokens_without_channel_param_inactive_channel(
    user_api_client, channel_PLN, checkouts_assigned_to_customer
):
    # given
    channel_PLN.is_active = False
    channel_PLN.save()
    checkouts = checkouts_assigned_to_customer

    # when
    response = user_api_client.post_graphql(QUERY_ME_CHECKOUT_TOKENS)

    # then
    content = get_graphql_content(response)
    data = content["data"]["me"]
    assert str(checkouts[0].token) in data["checkoutTokens"]
    assert not str(checkouts[1].token) in data["checkoutTokens"]


def test_me_checkout_tokens_with_channel(
    user_api_client, channel_USD, checkouts_assigned_to_customer
):
    # given
    checkouts = checkouts_assigned_to_customer

    # when
    response = user_api_client.post_graphql(
        QUERY_ME_CHECKOUT_TOKENS, {"channel": channel_USD.slug}
    )

    # then
    content = get_graphql_content(response)
    data = content["data"]["me"]
    assert str(checkouts[0].token) in data["checkoutTokens"]
    assert not str(checkouts[1].token) in data["checkoutTokens"]


def test_me_checkout_tokens_with_inactive_channel(
    user_api_client, channel_USD, checkouts_assigned_to_customer
):
    # given
    channel_USD.is_active = False
    channel_USD.save()

    # when
    response = user_api_client.post_graphql(
        QUERY_ME_CHECKOUT_TOKENS, {"channel": channel_USD.slug}
    )

    # then
    content = get_graphql_content(response)
    data = content["data"]["me"]
    assert not data["checkoutTokens"]


def test_me_checkout_tokens_with_not_existing_channel(
    user_api_client, checkouts_assigned_to_customer
):
    # given

    # when
    response = user_api_client.post_graphql(
        QUERY_ME_CHECKOUT_TOKENS, {"channel": "Not-existing"}
    )

    # then
    content = get_graphql_content(response)
    data = content["data"]["me"]
    assert not data["checkoutTokens"]


def test_me_with_cancelled_fulfillments(
    user_api_client, fulfilled_order_with_cancelled_fulfillment
):
    query = """
    query Me {
        me {
            orders (first: 1) {
                edges {
                    node {
                        id
                        fulfillments {
                            status
                        }
                    }
                }
            }
        }
    }
    """
    response = user_api_client.post_graphql(query)
    content = get_graphql_content(response)
    order_id = graphene.Node.to_global_id(
        "Order", fulfilled_order_with_cancelled_fulfillment.id
    )
    data = content["data"]["me"]
    order = data["orders"]["edges"][0]["node"]
    assert order["id"] == order_id
    fulfillments = order["fulfillments"]
    assert len(fulfillments) == 1
    assert fulfillments[0]["status"] == FulfillmentStatus.FULFILLED.upper()


def test_user_with_cancelled_fulfillments(
    staff_api_client,
    customer_user,
    permission_manage_users,
    fulfilled_order_with_cancelled_fulfillment,
):
    query = """
    query User($id: ID!) {
        user(id: $id) {
            orders (first: 1) {
                edges {
                    node {
                        id
                        fulfillments {
                            status
                        }
                    }
                }
            }
        }
    }
    """
    user_id = graphene.Node.to_global_id("User", customer_user.id)
    variables = {"id": user_id}
    staff_api_client.user.user_permissions.add(permission_manage_users)
    response = staff_api_client.post_graphql(query, variables)
    content = get_graphql_content(response)
    order_id = graphene.Node.to_global_id(
        "Order", fulfilled_order_with_cancelled_fulfillment.id
    )
    data = content["data"]["user"]
    order = data["orders"]["edges"][0]["node"]
    assert order["id"] == order_id
    fulfillments = order["fulfillments"]
    assert len(fulfillments) == 2
    assert fulfillments[0]["status"] == FulfillmentStatus.FULFILLED.upper()
    assert fulfillments[1]["status"] == FulfillmentStatus.CANCELED.upper()


ACCOUNT_REGISTER_MUTATION = """
    mutation RegisterAccount(
        $password: String!,
        $email: String!,
        $redirectUrl: String
    ) {
        accountRegister(
            input: {
                password: $password,
                email: $email,
                redirectUrl: $redirectUrl
            }
        ) {
            accountErrors {
                field
                message
                code
            }
            user {
                id
            }
        }
    }
"""


@override_settings(
    ENABLE_ACCOUNT_CONFIRMATION_BY_EMAIL=True, ALLOWED_CLIENT_HOSTS=["localhost"]
)
@patch("saleor.account.notifications.default_token_generator.make_token")
@patch("saleor.plugins.manager.PluginsManager.notify")
def test_customer_register(mocked_notify, mocked_generator, api_client):
    mocked_generator.return_value = "token"
    email = "customer@example.com"
    redirect_url = "http://localhost:3000"
    variables = {
        "email": email,
        "password": "Password",
        "redirectUrl": redirect_url,
    }
    query = ACCOUNT_REGISTER_MUTATION
    mutation_name = "accountRegister"

    response = api_client.post_graphql(query, variables)

    new_user = User.objects.get(email=email)
    content = get_graphql_content(response)
    data = content["data"][mutation_name]
    params = urlencode({"email": email, "token": "token"})
    confirm_url = prepare_url(params, redirect_url)
    expected_payload = {
        "user": get_default_user_payload(new_user),
        "token": "token",
        "confirm_url": confirm_url,
        "recipient_email": new_user.email,
        "site_name": "mirumee.com",
        "domain": "mirumee.com",
    }

    assert not data["accountErrors"]
    mocked_notify.assert_called_once_with(
        NotifyEventType.ACCOUNT_CONFIRMATION, payload=expected_payload
    )

    response = api_client.post_graphql(query, variables)
    content = get_graphql_content(response)
    data = content["data"][mutation_name]
    assert data["accountErrors"]
    assert data["accountErrors"][0]["field"] == "email"
    assert data["accountErrors"][0]["code"] == AccountErrorCode.UNIQUE.name

    customer_creation_event = account_events.CustomerEvent.objects.get()
    assert customer_creation_event.type == account_events.CustomerEvents.ACCOUNT_CREATED
    assert customer_creation_event.user == new_user


@override_settings(ENABLE_ACCOUNT_CONFIRMATION_BY_EMAIL=False)
@patch("saleor.plugins.manager.PluginsManager.notify")
def test_customer_register_disabled_email_confirmation(mocked_notify, api_client):
    email = "customer@example.com"
    variables = {"email": email, "password": "Password"}
    response = api_client.post_graphql(ACCOUNT_REGISTER_MUTATION, variables)
    errors = response.json()["data"]["accountRegister"]["accountErrors"]

    assert errors == []
    created_user = User.objects.get()
    expected_payload = get_default_user_payload(created_user)
    expected_payload["token"] = "token"
    expected_payload["redirect_url"] = "http://localhost:3000"
    mocked_notify.assert_not_called()


@override_settings(ENABLE_ACCOUNT_CONFIRMATION_BY_EMAIL=True)
@patch("saleor.plugins.manager.PluginsManager.notify")
def test_customer_register_no_redirect_url(mocked_notify, api_client):
    variables = {"email": "customer@example.com", "password": "Password"}
    response = api_client.post_graphql(ACCOUNT_REGISTER_MUTATION, variables)
    errors = response.json()["data"]["accountRegister"]["accountErrors"]
    assert "redirectUrl" in map(lambda error: error["field"], errors)
    mocked_notify.assert_not_called()


CUSTOMER_CREATE_MUTATION = """
    mutation CreateCustomer(
        $email: String, $firstName: String, $lastName: String,
        $note: String, $billing: AddressInput, $shipping: AddressInput,
        $redirect_url: String) {
        customerCreate(input: {
            email: $email,
            firstName: $firstName,
            lastName: $lastName,
            note: $note,
            defaultShippingAddress: $shipping,
            defaultBillingAddress: $billing
            redirectUrl: $redirect_url
        }) {
            errors {
                field
                message
            }
            accountErrors {
                field
                code
            }
            user {
                id
                defaultBillingAddress {
                    id
                }
                defaultShippingAddress {
                    id
                }
                email
                firstName
                lastName
                isActive
                isStaff
                note
            }
        }
    }
"""


@patch("saleor.account.notifications.default_token_generator.make_token")
@patch("saleor.plugins.manager.PluginsManager.notify")
def test_customer_create(
    mocked_notify, mocked_generator, staff_api_client, address, permission_manage_users
):
    mocked_generator.return_value = "token"
    email = "api_user@example.com"
    first_name = "api_first_name"
    last_name = "api_last_name"
    note = "Test user"
    address_data = convert_dict_keys_to_camel_case(address.as_data())
    redirect_url = "https://www.example.com"
    variables = {
        "email": email,
        "firstName": first_name,
        "lastName": last_name,
        "note": note,
        "shipping": address_data,
        "billing": address_data,
        "redirect_url": redirect_url,
    }

    response = staff_api_client.post_graphql(
        CUSTOMER_CREATE_MUTATION, variables, permissions=[permission_manage_users]
    )
    content = get_graphql_content(response)

    new_customer = User.objects.get(email=email)

    shipping_address, billing_address = (
        new_customer.default_shipping_address,
        new_customer.default_billing_address,
    )
    assert shipping_address == address
    assert billing_address == address
    assert shipping_address.pk != billing_address.pk

    data = content["data"]["customerCreate"]
    assert data["errors"] == []
    assert data["user"]["email"] == email
    assert data["user"]["firstName"] == first_name
    assert data["user"]["lastName"] == last_name
    assert data["user"]["note"] == note
    assert not data["user"]["isStaff"]
    assert data["user"]["isActive"]

    new_user = User.objects.get(email=email)
    params = urlencode({"email": new_user.email, "token": "token"})
    password_set_url = prepare_url(params, redirect_url)
    expected_payload = {
        "user": get_default_user_payload(new_user),
        "token": "token",
        "password_set_url": password_set_url,
        "recipient_email": new_user.email,
        "site_name": "mirumee.com",
        "domain": "mirumee.com",
    }
    mocked_notify.assert_called_once_with(
        NotifyEventType.ACCOUNT_SET_CUSTOMER_PASSWORD, payload=expected_payload
    )

    customer_creation_event = account_events.CustomerEvent.objects.get()
    assert customer_creation_event.type == account_events.CustomerEvents.ACCOUNT_CREATED
    assert customer_creation_event.user == new_customer


@patch("saleor.account.notifications.default_token_generator.make_token")
@patch("saleor.plugins.manager.PluginsManager.notify")
def test_customer_create_send_password_with_url(
    mocked_notify, mocked_generator, staff_api_client, permission_manage_users,
):
    mocked_generator.return_value = "token"
    email = "api_user@example.com"
    variables = {"email": email, "redirect_url": "https://www.example.com"}

    response = staff_api_client.post_graphql(
        CUSTOMER_CREATE_MUTATION, variables, permissions=[permission_manage_users]
    )
    content = get_graphql_content(response)
    data = content["data"]["customerCreate"]
    assert not data["errors"]

    new_customer = User.objects.get(email=email)
    assert new_customer
    redirect_url = "https://www.example.com"
    params = urlencode({"email": email, "token": "token"})
    password_set_url = prepare_url(params, redirect_url)
    expected_payload = {
        "user": get_default_user_payload(new_customer),
        "password_set_url": password_set_url,
        "token": "token",
        "recipient_email": new_customer.email,
        "site_name": "mirumee.com",
        "domain": "mirumee.com",
    }
    mocked_notify.assert_called_once_with(
        NotifyEventType.ACCOUNT_SET_CUSTOMER_PASSWORD, payload=expected_payload
    )


def test_customer_create_without_send_password(
    staff_api_client, permission_manage_users
):
    email = "api_user@example.com"
    variables = {"email": email}
    response = staff_api_client.post_graphql(
        CUSTOMER_CREATE_MUTATION, variables, permissions=[permission_manage_users]
    )
    content = get_graphql_content(response)
    data = content["data"]["customerCreate"]
    assert not data["errors"]
    User.objects.get(email=email)


def test_customer_create_with_invalid_url(staff_api_client, permission_manage_users):
    email = "api_user@example.com"
    variables = {"email": email, "redirect_url": "invalid"}
    response = staff_api_client.post_graphql(
        CUSTOMER_CREATE_MUTATION, variables, permissions=[permission_manage_users]
    )
    content = get_graphql_content(response)
    data = content["data"]["customerCreate"]
    assert data["accountErrors"][0] == {
        "field": "redirectUrl",
        "code": AccountErrorCode.INVALID.name,
    }
    staff_user = User.objects.filter(email=email)
    assert not staff_user


def test_customer_create_with_not_allowed_url(
    staff_api_client, permission_manage_users
):
    email = "api_user@example.com"
    variables = {"email": email, "redirect_url": "https://www.fake.com"}
    response = staff_api_client.post_graphql(
        CUSTOMER_CREATE_MUTATION, variables, permissions=[permission_manage_users]
    )
    content = get_graphql_content(response)
    data = content["data"]["customerCreate"]
    assert data["accountErrors"][0] == {
        "field": "redirectUrl",
        "code": AccountErrorCode.INVALID.name,
    }
    staff_user = User.objects.filter(email=email)
    assert not staff_user


def test_customer_update(
    staff_api_client, staff_user, customer_user, address, permission_manage_users
):
    query = """
    mutation UpdateCustomer(
            $id: ID!, $firstName: String, $lastName: String,
            $isActive: Boolean, $note: String, $billing: AddressInput,
            $shipping: AddressInput) {
        customerUpdate(id: $id, input: {
            isActive: $isActive,
            firstName: $firstName,
            lastName: $lastName,
            note: $note,
            defaultBillingAddress: $billing
            defaultShippingAddress: $shipping
        }) {
            errors {
                field
                message
            }
            user {
                id
                firstName
                lastName
                defaultBillingAddress {
                    id
                }
                defaultShippingAddress {
                    id
                }
                isActive
                note
            }
        }
    }
    """

    # this test requires addresses to be set and checks whether new address
    # instances weren't created, but the existing ones got updated
    assert customer_user.default_billing_address
    assert customer_user.default_shipping_address
    billing_address_pk = customer_user.default_billing_address.pk
    shipping_address_pk = customer_user.default_shipping_address.pk

    user_id = graphene.Node.to_global_id("User", customer_user.id)
    first_name = "new_first_name"
    last_name = "new_last_name"
    note = "Test update note"
    address_data = convert_dict_keys_to_camel_case(address.as_data())

    new_street_address = "Updated street address"
    address_data["streetAddress1"] = new_street_address

    variables = {
        "id": user_id,
        "firstName": first_name,
        "lastName": last_name,
        "isActive": False,
        "note": note,
        "billing": address_data,
        "shipping": address_data,
    }
    response = staff_api_client.post_graphql(
        query, variables, permissions=[permission_manage_users]
    )
    content = get_graphql_content(response)

    customer = User.objects.get(email=customer_user.email)

    # check that existing instances are updated
    shipping_address, billing_address = (
        customer.default_shipping_address,
        customer.default_billing_address,
    )
    assert billing_address.pk == billing_address_pk
    assert shipping_address.pk == shipping_address_pk

    assert billing_address.street_address_1 == new_street_address
    assert shipping_address.street_address_1 == new_street_address

    data = content["data"]["customerUpdate"]
    assert data["errors"] == []
    assert data["user"]["firstName"] == first_name
    assert data["user"]["lastName"] == last_name
    assert data["user"]["note"] == note
    assert not data["user"]["isActive"]

    # The name was changed, an event should have been triggered
    name_changed_event = account_events.CustomerEvent.objects.get()
    assert name_changed_event.type == account_events.CustomerEvents.NAME_ASSIGNED
    assert name_changed_event.user.pk == staff_user.pk
    assert name_changed_event.parameters == {"message": customer.get_full_name()}


def test_customer_update_generates_event_when_changing_email(
    staff_api_client, staff_user, customer_user, address, permission_manage_users
):
    query = """
    mutation UpdateCustomer(
            $id: ID!, $firstName: String, $lastName: String, $email: String) {
        customerUpdate(id: $id, input: {
            firstName: $firstName,
            lastName: $lastName,
            email: $email
        }) {
            errors {
                field
                message
            }
        }
    }
    """

    user_id = graphene.Node.to_global_id("User", customer_user.id)
    address_data = convert_dict_keys_to_camel_case(address.as_data())

    new_street_address = "Updated street address"
    address_data["streetAddress1"] = new_street_address

    variables = {
        "id": user_id,
        "firstName": customer_user.first_name,
        "lastName": customer_user.last_name,
        "email": "mirumee@example.com",
    }
    staff_api_client.post_graphql(
        query, variables, permissions=[permission_manage_users]
    )

    # The email was changed, an event should have been triggered
    email_changed_event = account_events.CustomerEvent.objects.get()
    assert email_changed_event.type == account_events.CustomerEvents.EMAIL_ASSIGNED
    assert email_changed_event.user.pk == staff_user.pk
    assert email_changed_event.parameters == {"message": "mirumee@example.com"}


def test_customer_update_without_any_changes_generates_no_event(
    staff_api_client, customer_user, address, permission_manage_users
):
    query = """
    mutation UpdateCustomer(
            $id: ID!, $firstName: String, $lastName: String, $email: String) {
        customerUpdate(id: $id, input: {
            firstName: $firstName,
            lastName: $lastName,
            email: $email
        }) {
            errors {
                field
                message
            }
        }
    }
    """

    user_id = graphene.Node.to_global_id("User", customer_user.id)
    address_data = convert_dict_keys_to_camel_case(address.as_data())

    new_street_address = "Updated street address"
    address_data["streetAddress1"] = new_street_address

    variables = {
        "id": user_id,
        "firstName": customer_user.first_name,
        "lastName": customer_user.last_name,
        "email": customer_user.email,
    }
    staff_api_client.post_graphql(
        query, variables, permissions=[permission_manage_users]
    )

    # No event should have been generated
    assert not account_events.CustomerEvent.objects.exists()


ACCOUNT_UPDATE_QUERY = """
    mutation accountUpdate(
            $billing: AddressInput, $shipping: AddressInput, $firstName: String,
            $lastName: String) {
        accountUpdate(
          input: {
            defaultBillingAddress: $billing,
            defaultShippingAddress: $shipping,
            firstName: $firstName,
            lastName: $lastName,
        }) {
            errors {
                field
                message
            }
            user {
                firstName
                lastName
                email
                defaultBillingAddress {
                    id
                }
                defaultShippingAddress {
                    id
                }
            }
        }
    }
"""


def test_logged_customer_update_names(user_api_client):
    first_name = "first"
    last_name = "last"
    user = user_api_client.user
    assert user.first_name != first_name
    assert user.last_name != last_name

    variables = {"firstName": first_name, "lastName": last_name}
    response = user_api_client.post_graphql(ACCOUNT_UPDATE_QUERY, variables)
    content = get_graphql_content(response)
    data = content["data"]["accountUpdate"]

    user.refresh_from_db()
    assert not data["errors"]
    assert user.first_name == first_name
    assert user.last_name == last_name


def test_logged_customer_update_addresses(user_api_client, graphql_address_data):
    # this test requires addresses to be set and checks whether new address
    # instances weren't created, but the existing ones got updated
    user = user_api_client.user
    new_first_name = graphql_address_data["firstName"]
    assert user.default_billing_address
    assert user.default_shipping_address
    assert user.default_billing_address.first_name != new_first_name
    assert user.default_shipping_address.first_name != new_first_name

    query = ACCOUNT_UPDATE_QUERY
    mutation_name = "accountUpdate"
    variables = {"billing": graphql_address_data, "shipping": graphql_address_data}
    response = user_api_client.post_graphql(query, variables)
    content = get_graphql_content(response)
    data = content["data"][mutation_name]
    assert not data["errors"]

    # check that existing instances are updated
    billing_address_pk = user.default_billing_address.pk
    shipping_address_pk = user.default_shipping_address.pk
    user = User.objects.get(email=user.email)
    assert user.default_billing_address.pk == billing_address_pk
    assert user.default_shipping_address.pk == shipping_address_pk

    assert user.default_billing_address.first_name == new_first_name
    assert user.default_shipping_address.first_name == new_first_name


def test_logged_customer_update_anonymous_user(api_client):
    query = ACCOUNT_UPDATE_QUERY
    response = api_client.post_graphql(query, {})
    assert_no_permission(response)


ACCOUNT_REQUEST_DELETION_MUTATION = """
    mutation accountRequestDeletion($redirectUrl: String!) {
        accountRequestDeletion(redirectUrl: $redirectUrl) {
            errors {
                field
                message
            }
            accountErrors {
                code
                field
            }
        }
    }
"""


@patch("saleor.account.notifications.default_token_generator.make_token")
@patch("saleor.plugins.manager.PluginsManager.notify")
def test_account_request_deletion(mocked_notify, mocked_token, user_api_client):
    mocked_token.return_value = "token"
    user = user_api_client.user
    redirect_url = "https://www.example.com"
    variables = {"redirectUrl": redirect_url}
    response = user_api_client.post_graphql(
        ACCOUNT_REQUEST_DELETION_MUTATION, variables
    )
    content = get_graphql_content(response)
    data = content["data"]["accountRequestDeletion"]
    assert not data["errors"]
    params = urlencode({"token": "token"})
    delete_url = prepare_url(params, redirect_url)
    expected_payload = {
        "user": get_default_user_payload(user),
        "delete_url": delete_url,
        "token": "token",
        "recipient_email": user.email,
        "site_name": "mirumee.com",
        "domain": "mirumee.com",
    }

    mocked_notify.assert_called_once_with(
        NotifyEventType.ACCOUNT_DELETE, payload=expected_payload
    )


@freeze_time("2018-05-31 12:00:01")
@patch("saleor.plugins.manager.PluginsManager.notify")
def test_account_request_deletion_token_validation(mocked_notify, user_api_client):
    user = user_api_client.user
    token = default_token_generator.make_token(user)
    redirect_url = "https://www.example.com"
    variables = {"redirectUrl": redirect_url}
    response = user_api_client.post_graphql(
        ACCOUNT_REQUEST_DELETION_MUTATION, variables
    )
    content = get_graphql_content(response)
    data = content["data"]["accountRequestDeletion"]
    assert not data["errors"]
    params = urlencode({"token": token})
    delete_url = prepare_url(params, redirect_url)
    expected_payload = {
        "user": get_default_user_payload(user),
        "delete_url": delete_url,
        "token": token,
        "recipient_email": user.email,
        "site_name": "mirumee.com",
        "domain": "mirumee.com",
    }

    mocked_notify.assert_called_once_with(
        NotifyEventType.ACCOUNT_DELETE, payload=expected_payload
    )


@patch("saleor.plugins.manager.PluginsManager.notify")
def test_account_request_deletion_anonymous_user(mocked_notify, api_client):
    variables = {"redirectUrl": "https://www.example.com"}
    response = api_client.post_graphql(ACCOUNT_REQUEST_DELETION_MUTATION, variables)
    assert_no_permission(response)
    mocked_notify.assert_not_called()


@patch("saleor.plugins.manager.PluginsManager.notify")
def test_account_request_deletion_storefront_hosts_not_allowed(
    mocked_notify, user_api_client
):
    variables = {"redirectUrl": "https://www.fake.com"}
    response = user_api_client.post_graphql(
        ACCOUNT_REQUEST_DELETION_MUTATION, variables
    )
    content = get_graphql_content(response)
    data = content["data"]["accountRequestDeletion"]
    assert len(data["errors"]) == 1
    assert data["accountErrors"][0] == {
        "field": "redirectUrl",
        "code": AccountErrorCode.INVALID.name,
    }
    mocked_notify.assert_not_called()


@freeze_time("2018-05-31 12:00:01")
@patch("saleor.plugins.manager.PluginsManager.notify")
def test_account_request_deletion_all_storefront_hosts_allowed(
    mocked_notify, user_api_client, settings
):
    user = user_api_client.user
    token = default_token_generator.make_token(user)
    settings.ALLOWED_CLIENT_HOSTS = ["*"]
    redirect_url = "https://www.test.com"
    variables = {"redirectUrl": redirect_url}
    response = user_api_client.post_graphql(
        ACCOUNT_REQUEST_DELETION_MUTATION, variables
    )
    content = get_graphql_content(response)
    data = content["data"]["accountRequestDeletion"]
    assert not data["errors"]

    params = urlencode({"token": token})
    delete_url = prepare_url(params, redirect_url)
    expected_payload = {
        "user": get_default_user_payload(user),
        "delete_url": delete_url,
        "token": token,
        "recipient_email": user.email,
        "site_name": "mirumee.com",
        "domain": "mirumee.com",
    }

    mocked_notify.assert_called_once_with(
        NotifyEventType.ACCOUNT_DELETE, payload=expected_payload
    )


@freeze_time("2018-05-31 12:00:01")
@patch("saleor.plugins.manager.PluginsManager.notify")
def test_account_request_deletion_subdomain(mocked_notify, user_api_client, settings):
    user = user_api_client.user
    token = default_token_generator.make_token(user)
    settings.ALLOWED_CLIENT_HOSTS = [".example.com"]
    redirect_url = "https://sub.example.com"
    variables = {"redirectUrl": redirect_url}
    response = user_api_client.post_graphql(
        ACCOUNT_REQUEST_DELETION_MUTATION, variables
    )
    content = get_graphql_content(response)
    data = content["data"]["accountRequestDeletion"]
    assert not data["errors"]
    params = urlencode({"token": token})
    delete_url = prepare_url(params, redirect_url)
    expected_payload = {
        "user": get_default_user_payload(user),
        "delete_url": delete_url,
        "token": token,
        "recipient_email": user.email,
        "site_name": "mirumee.com",
        "domain": "mirumee.com",
    }

    mocked_notify.assert_called_once_with(
        NotifyEventType.ACCOUNT_DELETE, payload=expected_payload
    )


ACCOUNT_DELETE_MUTATION = """
    mutation AccountDelete($token: String!){
        accountDelete(token: $token){
            errors{
                field
                message
            }
        }
    }
"""


@freeze_time("2018-05-31 12:00:01")
def test_account_delete(user_api_client):
    user = user_api_client.user
    token = default_token_generator.make_token(user)
    variables = {"token": token}

    response = user_api_client.post_graphql(ACCOUNT_DELETE_MUTATION, variables)
    content = get_graphql_content(response)
    data = content["data"]["accountDelete"]
    assert not data["errors"]
    assert not User.objects.filter(pk=user.id).exists()


def test_account_delete_invalid_token(user_api_client):
    user = user_api_client.user
    variables = {"token": "invalid"}

    response = user_api_client.post_graphql(ACCOUNT_DELETE_MUTATION, variables)
    content = get_graphql_content(response)
    data = content["data"]["accountDelete"]
    assert len(data["errors"]) == 1
    assert data["errors"][0]["message"] == "Invalid or expired token."
    assert User.objects.filter(pk=user.id).exists()


def test_account_delete_anonymous_user(api_client):
    variables = {"token": "invalid"}

    response = api_client.post_graphql(ACCOUNT_DELETE_MUTATION, variables)
    assert_no_permission(response)


def test_account_delete_staff_user(staff_api_client):
    user = staff_api_client.user
    variables = {"token": "invalid"}

    response = staff_api_client.post_graphql(ACCOUNT_DELETE_MUTATION, variables)
    content = get_graphql_content(response)
    data = content["data"]["accountDelete"]
    assert len(data["errors"]) == 1
    assert data["errors"][0]["message"] == "Cannot delete a staff account."
    assert User.objects.filter(pk=user.id).exists()


@freeze_time("2018-05-31 12:00:01")
def test_account_delete_other_customer_token(user_api_client):
    user = user_api_client.user
    other_user = User.objects.create(email="temp@example.com")
    token = default_token_generator.make_token(other_user)
    variables = {"token": token}

    response = user_api_client.post_graphql(ACCOUNT_DELETE_MUTATION, variables)
    content = get_graphql_content(response)
    data = content["data"]["accountDelete"]
    assert len(data["errors"]) == 1
    assert data["errors"][0]["message"] == "Invalid or expired token."
    assert User.objects.filter(pk=user.id).exists()
    assert User.objects.filter(pk=other_user.id).exists()


@patch(
    "saleor.graphql.account.utils.account_events.staff_user_deleted_a_customer_event"
)
def test_customer_delete(
    mocked_deletion_event,
    staff_api_client,
    staff_user,
    customer_user,
    permission_manage_users,
):
    """Ensure deleting a customer actually deletes the customer and creates proper
    related events"""

    query = """
    mutation CustomerDelete($id: ID!) {
        customerDelete(id: $id){
            errors {
                field
                message
            }
            user {
                id
            }
        }
    }
    """
    customer_id = graphene.Node.to_global_id("User", customer_user.pk)
    variables = {"id": customer_id}
    response = staff_api_client.post_graphql(
        query, variables, permissions=[permission_manage_users]
    )
    content = get_graphql_content(response)
    data = content["data"]["customerDelete"]
    assert data["errors"] == []
    assert data["user"]["id"] == customer_id

    # Ensure the customer was properly deleted
    # and any related event was properly triggered
    mocked_deletion_event.assert_called_once_with(
        staff_user=staff_user, deleted_count=1
    )


def test_customer_delete_errors(customer_user, admin_user, staff_user):
    info = Mock(context=Mock(user=admin_user))
    with pytest.raises(ValidationError) as e:
        CustomerDelete.clean_instance(info, staff_user)

    msg = "Cannot delete a staff account."
    assert e.value.error_dict["id"][0].message == msg

    # should not raise any errors
    CustomerDelete.clean_instance(info, customer_user)


STAFF_CREATE_MUTATION = """
    mutation CreateStaff(
            $email: String, $redirect_url: String, $add_groups: [ID!]
        ) {
        staffCreate(input: {email: $email, redirectUrl: $redirect_url,
            addGroups: $add_groups}
        ) {
            staffErrors {
                field
                code
                permissions
                groups
            }
            user {
                id
                email
                isStaff
                isActive
                userPermissions {
                    code
                }
                permissions {
                    code
                }
                permissionGroups {
                    name
                    permissions {
                        code
                    }
                }
                avatar {
                    url
                }
            }
        }
    }
"""


@freeze_time("2018-05-31 12:00:01")
@patch("saleor.plugins.manager.PluginsManager.notify")
def test_staff_create(
    mocked_notify,
    staff_api_client,
    staff_user,
    media_root,
    permission_group_manage_users,
    permission_manage_products,
    permission_manage_staff,
    permission_manage_users,
):
    group = permission_group_manage_users
    group.permissions.add(permission_manage_products)
    staff_user.user_permissions.add(permission_manage_products, permission_manage_users)
    email = "api_user@example.com"
    redirect_url = "https://www.example.com"
    variables = {
        "email": email,
        "redirect_url": redirect_url,
        "add_groups": [graphene.Node.to_global_id("Group", group.pk)],
    }

    response = staff_api_client.post_graphql(
        STAFF_CREATE_MUTATION, variables, permissions=[permission_manage_staff]
    )
    content = get_graphql_content(response)
    data = content["data"]["staffCreate"]
    assert data["staffErrors"] == []
    assert data["user"]["email"] == email
    assert data["user"]["isStaff"]
    assert data["user"]["isActive"]

    expected_perms = {
        permission_manage_products.codename,
        permission_manage_users.codename,
    }
    permissions = data["user"]["userPermissions"]
    assert {perm["code"].lower() for perm in permissions} == expected_perms

    # deprecated, to remove in #5389
    permissions = data["user"]["permissions"]
    assert {perm["code"].lower() for perm in permissions} == expected_perms

    staff_user = User.objects.get(email=email)

    assert staff_user.is_staff

    groups = data["user"]["permissionGroups"]
    assert len(groups) == 1
    assert {perm["code"].lower() for perm in groups[0]["permissions"]} == expected_perms

    token = default_token_generator.make_token(staff_user)
    params = urlencode({"email": email, "token": token})
    password_set_url = prepare_url(params, redirect_url)
    expected_payload = {
        "user": get_default_user_payload(staff_user),
        "password_set_url": password_set_url,
        "token": token,
        "recipient_email": staff_user.email,
        "site_name": "mirumee.com",
        "domain": "mirumee.com",
    }

    mocked_notify.assert_called_once_with(
        NotifyEventType.ACCOUNT_SET_STAFF_PASSWORD, payload=expected_payload
    )


def test_staff_create_app_no_permission(
    app_api_client,
    staff_user,
    media_root,
    permission_group_manage_users,
    permission_manage_products,
    permission_manage_staff,
    permission_manage_users,
):
    group = permission_group_manage_users
    group.permissions.add(permission_manage_products)
    staff_user.user_permissions.add(permission_manage_products, permission_manage_users)
    email = "api_user@example.com"
    variables = {
        "email": email,
        "redirect_url": "https://www.example.com",
        "add_groups": [graphene.Node.to_global_id("Group", group.pk)],
    }

    response = app_api_client.post_graphql(
        STAFF_CREATE_MUTATION, variables, permissions=[permission_manage_staff]
    )

    assert_no_permission(response)


@freeze_time("2018-05-31 12:00:01")
@patch("saleor.plugins.manager.PluginsManager.notify")
def test_staff_create_out_of_scope_group(
    mocked_notify,
    staff_api_client,
    superuser_api_client,
    media_root,
    permission_manage_staff,
    permission_manage_users,
    permission_group_manage_users,
):
    """Ensure user can't create staff with groups which are out of user scope.
    Ensure superuser pass restrictions.
    """
    group = permission_group_manage_users
    group2 = Group.objects.create(name="second group")
    group2.permissions.add(permission_manage_staff)
    email = "api_user@example.com"
    redirect_url = "https://www.example.com"
    variables = {
        "email": email,
        "redirect_url": redirect_url,
        "add_groups": [
            graphene.Node.to_global_id("Group", gr.pk) for gr in [group, group2]
        ],
    }

    # for staff user
    response = staff_api_client.post_graphql(
        STAFF_CREATE_MUTATION, variables, permissions=[permission_manage_staff]
    )
    content = get_graphql_content(response)
    data = content["data"]["staffCreate"]
    errors = data["staffErrors"]
    assert not data["user"]
    assert len(errors) == 1

    expected_error = {
        "field": "addGroups",
        "code": AccountErrorCode.OUT_OF_SCOPE_GROUP.name,
        "permissions": None,
        "groups": [graphene.Node.to_global_id("Group", group.pk)],
    }

    assert errors[0] == expected_error

    mocked_notify.assert_not_called()

    # for superuser
    response = superuser_api_client.post_graphql(STAFF_CREATE_MUTATION, variables)
    content = get_graphql_content(response)
    data = content["data"]["staffCreate"]

    assert data["staffErrors"] == []
    assert data["user"]["email"] == email
    assert data["user"]["isStaff"]
    assert data["user"]["isActive"]
    expected_perms = {
        permission_manage_staff.codename,
        permission_manage_users.codename,
    }
    permissions = data["user"]["userPermissions"]
    assert {perm["code"].lower() for perm in permissions} == expected_perms

    # deprecated, to remove in #5389
    permissions = data["user"]["permissions"]
    assert {perm["code"].lower() for perm in permissions} == expected_perms

    staff_user = User.objects.get(email=email)

    assert staff_user.is_staff

    expected_groups = [
        {
            "name": group.name,
            "permissions": [{"code": permission_manage_users.codename.upper()}],
        },
        {
            "name": group2.name,
            "permissions": [{"code": permission_manage_staff.codename.upper()}],
        },
    ]
    groups = data["user"]["permissionGroups"]
    assert len(groups) == 2
    for group in expected_groups:
        assert group in groups
    token = default_token_generator.make_token(staff_user)
    params = urlencode({"email": email, "token": token})
    password_set_url = prepare_url(params, redirect_url)
    expected_payload = {
        "user": get_default_user_payload(staff_user),
        "password_set_url": password_set_url,
        "token": token,
        "recipient_email": staff_user.email,
        "site_name": "mirumee.com",
        "domain": "mirumee.com",
    }

    mocked_notify.assert_called_once_with(
        NotifyEventType.ACCOUNT_SET_STAFF_PASSWORD, payload=expected_payload
    )


@freeze_time("2018-05-31 12:00:01")
@patch("saleor.plugins.manager.PluginsManager.notify")
def test_staff_create_send_password_with_url(
    mocked_notify, staff_api_client, media_root, permission_manage_staff,
):
    email = "api_user@example.com"
    redirect_url = "https://www.example.com"
    variables = {"email": email, "redirect_url": redirect_url}

    response = staff_api_client.post_graphql(
        STAFF_CREATE_MUTATION, variables, permissions=[permission_manage_staff]
    )
    content = get_graphql_content(response)
    data = content["data"]["staffCreate"]
    assert not data["staffErrors"]

    staff_user = User.objects.get(email=email)
    assert staff_user.is_staff

    token = default_token_generator.make_token(staff_user)
    params = urlencode({"email": email, "token": token})
    password_set_url = prepare_url(params, redirect_url)
    expected_payload = {
        "user": get_default_user_payload(staff_user),
        "password_set_url": password_set_url,
        "token": token,
        "recipient_email": staff_user.email,
        "site_name": "mirumee.com",
        "domain": "mirumee.com",
    }

    mocked_notify.assert_called_once_with(
        NotifyEventType.ACCOUNT_SET_STAFF_PASSWORD, payload=expected_payload
    )


def test_staff_create_without_send_password(
    staff_api_client, media_root, permission_manage_staff
):
    email = "api_user@example.com"
    variables = {"email": email}
    response = staff_api_client.post_graphql(
        STAFF_CREATE_MUTATION, variables, permissions=[permission_manage_staff]
    )
    content = get_graphql_content(response)
    data = content["data"]["staffCreate"]
    assert not data["staffErrors"]
    User.objects.get(email=email)


def test_staff_create_with_invalid_url(
    staff_api_client, media_root, permission_manage_staff
):
    email = "api_user@example.com"
    variables = {"email": email, "redirect_url": "invalid"}
    response = staff_api_client.post_graphql(
        STAFF_CREATE_MUTATION, variables, permissions=[permission_manage_staff]
    )
    content = get_graphql_content(response)
    data = content["data"]["staffCreate"]
    assert data["staffErrors"][0] == {
        "field": "redirectUrl",
        "code": AccountErrorCode.INVALID.name,
        "permissions": None,
        "groups": None,
    }
    staff_user = User.objects.filter(email=email)
    assert not staff_user


def test_staff_create_with_not_allowed_url(
    staff_api_client, media_root, permission_manage_staff
):
    email = "api_userrr@example.com"
    variables = {"email": email, "redirect_url": "https://www.fake.com"}
    response = staff_api_client.post_graphql(
        STAFF_CREATE_MUTATION, variables, permissions=[permission_manage_staff]
    )
    content = get_graphql_content(response)
    data = content["data"]["staffCreate"]
    assert data["staffErrors"][0] == {
        "field": "redirectUrl",
        "code": AccountErrorCode.INVALID.name,
        "permissions": None,
        "groups": None,
    }
    staff_user = User.objects.filter(email=email)
    assert not staff_user


STAFF_UPDATE_MUTATIONS = """
    mutation UpdateStaff(
            $id: ID!, $input: StaffUpdateInput!) {
        staffUpdate(
                id: $id,
                input: $input) {
            staffErrors {
                field
                code
                message
                permissions
                groups
            }
            user {
                userPermissions {
                    code
                }
                permissions {
                    code
                }
                permissionGroups {
                    name
                }
                isActive
                email
            }
        }
    }
"""


def test_staff_update(staff_api_client, permission_manage_staff, media_root):
    query = STAFF_UPDATE_MUTATIONS
    staff_user = User.objects.create(email="staffuser@example.com", is_staff=True)
    id = graphene.Node.to_global_id("User", staff_user.id)
    variables = {"id": id, "input": {"isActive": False}}

    response = staff_api_client.post_graphql(
        query, variables, permissions=[permission_manage_staff]
    )
    content = get_graphql_content(response)
    data = content["data"]["staffUpdate"]
    assert data["staffErrors"] == []
    assert data["user"]["userPermissions"] == []
    assert not data["user"]["isActive"]
    # deprecated, to remove in #5389
    assert data["user"]["permissions"] == []


def test_staff_update_app_no_permission(
    app_api_client, permission_manage_staff, media_root
):
    query = STAFF_UPDATE_MUTATIONS
    staff_user = User.objects.create(email="staffuser@example.com", is_staff=True)
    id = graphene.Node.to_global_id("User", staff_user.id)
    variables = {"id": id, "input": {"isActive": False}}

    response = app_api_client.post_graphql(
        query, variables, permissions=[permission_manage_staff]
    )

    assert_no_permission(response)


def test_staff_update_groups_and_permissions(
    staff_api_client,
    media_root,
    permission_manage_staff,
    permission_manage_users,
    permission_manage_orders,
    permission_manage_products,
):
    query = STAFF_UPDATE_MUTATIONS
    groups = Group.objects.bulk_create(
        [Group(name="manage users"), Group(name="manage orders"), Group(name="empty")]
    )
    group1, group2, group3 = groups
    group1.permissions.add(permission_manage_users)
    group2.permissions.add(permission_manage_orders)

    staff_user = User.objects.create(email="staffuser@example.com", is_staff=True)
    staff_user.groups.add(group1)

    id = graphene.Node.to_global_id("User", staff_user.id)
    variables = {
        "id": id,
        "input": {
            "addGroups": [
                graphene.Node.to_global_id("Group", gr.pk) for gr in [group2, group3]
            ],
            "removeGroups": [graphene.Node.to_global_id("Group", group1.pk)],
        },
    }

    staff_api_client.user.user_permissions.add(
        permission_manage_users, permission_manage_orders, permission_manage_products
    )

    response = staff_api_client.post_graphql(
        query, variables, permissions=[permission_manage_staff]
    )
    content = get_graphql_content(response)
    data = content["data"]["staffUpdate"]
    assert data["staffErrors"] == []
    assert {perm["code"].lower() for perm in data["user"]["userPermissions"]} == {
        permission_manage_orders.codename,
    }
    assert {group["name"] for group in data["user"]["permissionGroups"]} == {
        group2.name,
        group3.name,
    }
    # deprecated, to remove in #5389
    assert {perm["code"].lower() for perm in data["user"]["permissions"]} == {
        permission_manage_orders.codename,
    }


def test_staff_update_out_of_scope_user(
    staff_api_client,
    superuser_api_client,
    permission_manage_staff,
    permission_manage_orders,
    media_root,
):
    """Ensure that staff user cannot update user with wider scope of permission.
    Ensure superuser pass restrictions.
    """
    query = STAFF_UPDATE_MUTATIONS
    staff_user = User.objects.create(email="staffuser@example.com", is_staff=True)
    staff_user.user_permissions.add(permission_manage_orders)
    id = graphene.Node.to_global_id("User", staff_user.id)
    variables = {"id": id, "input": {"isActive": False}}

    # for staff user
    response = staff_api_client.post_graphql(
        query, variables, permissions=[permission_manage_staff]
    )
    content = get_graphql_content(response)
    data = content["data"]["staffUpdate"]
    assert not data["user"]
    assert len(data["staffErrors"]) == 1
    assert data["staffErrors"][0]["field"] == "id"
    assert data["staffErrors"][0]["code"] == AccountErrorCode.OUT_OF_SCOPE_USER.name

    # for superuser
    response = superuser_api_client.post_graphql(query, variables)
    content = get_graphql_content(response)
    data = content["data"]["staffUpdate"]
    assert data["user"]["email"] == staff_user.email
    assert data["user"]["isActive"] is False
    assert not data["staffErrors"]


def test_staff_update_out_of_scope_groups(
    staff_api_client,
    superuser_api_client,
    permission_manage_staff,
    media_root,
    permission_manage_users,
    permission_manage_orders,
    permission_manage_products,
):
    """Ensure that staff user cannot add to groups which permission scope is wider
    than user's scope.
    Ensure superuser pass restrictions.
    """
    query = STAFF_UPDATE_MUTATIONS

    groups = Group.objects.bulk_create(
        [
            Group(name="manage users"),
            Group(name="manage orders"),
            Group(name="manage products"),
        ]
    )
    group1, group2, group3 = groups

    group1.permissions.add(permission_manage_users)
    group2.permissions.add(permission_manage_orders)
    group3.permissions.add(permission_manage_products)

    staff_user = User.objects.create(email="staffuser@example.com", is_staff=True)
    staff_api_client.user.user_permissions.add(permission_manage_orders)
    id = graphene.Node.to_global_id("User", staff_user.id)
    variables = {
        "id": id,
        "input": {
            "isActive": False,
            "addGroups": [
                graphene.Node.to_global_id("Group", gr.pk) for gr in [group1, group2]
            ],
            "removeGroups": [graphene.Node.to_global_id("Group", group3.pk)],
        },
    }

    # for staff user
    response = staff_api_client.post_graphql(
        query, variables, permissions=[permission_manage_staff]
    )
    content = get_graphql_content(response)
    data = content["data"]["staffUpdate"]
    errors = data["staffErrors"]
    assert not data["user"]
    assert len(errors) == 2

    expected_errors = [
        {
            "field": "addGroups",
            "code": AccountErrorCode.OUT_OF_SCOPE_GROUP.name,
            "permissions": None,
            "groups": [graphene.Node.to_global_id("Group", group1.pk)],
        },
        {
            "field": "removeGroups",
            "code": AccountErrorCode.OUT_OF_SCOPE_GROUP.name,
            "permissions": None,
            "groups": [graphene.Node.to_global_id("Group", group3.pk)],
        },
    ]
    for error in errors:
        error.pop("message")
        assert error in expected_errors

    # for superuser
    response = superuser_api_client.post_graphql(query, variables)
    content = get_graphql_content(response)
    data = content["data"]["staffUpdate"]
    errors = data["staffErrors"]
    assert not errors
    assert data["user"]["email"] == staff_user.email
    assert {group["name"] for group in data["user"]["permissionGroups"]} == {
        group1.name,
        group2.name,
    }


def test_staff_update_duplicated_input_items(
    staff_api_client,
    permission_manage_staff,
    media_root,
    permission_manage_orders,
    permission_manage_users,
):
    query = STAFF_UPDATE_MUTATIONS

    groups = Group.objects.bulk_create(
        [Group(name="manage users"), Group(name="manage orders"), Group(name="empty")]
    )
    group1, group2, group3 = groups

    group1.permissions.add(permission_manage_users)
    group2.permissions.add(permission_manage_orders)

    staff_user = User.objects.create(email="staffuser@example.com", is_staff=True)
    staff_api_client.user.user_permissions.add(
        permission_manage_orders, permission_manage_users
    )
    id = graphene.Node.to_global_id("User", staff_user.id)
    variables = {
        "id": id,
        "input": {
            "addGroups": [
                graphene.Node.to_global_id("Group", gr.pk) for gr in [group1, group2]
            ],
            "removeGroups": [
                graphene.Node.to_global_id("Group", gr.pk)
                for gr in [group1, group2, group3]
            ],
        },
    }

    response = staff_api_client.post_graphql(
        query, variables, permissions=[permission_manage_staff]
    )
    content = get_graphql_content(response)
    data = content["data"]["staffUpdate"]
    errors = data["staffErrors"]

    assert len(errors) == 1
    assert errors[0]["field"] is None
    assert errors[0]["code"] == AccountErrorCode.DUPLICATED_INPUT_ITEM.name
    assert set(errors[0]["groups"]) == {
        graphene.Node.to_global_id("Group", gr.pk) for gr in [group1, group2]
    }
    assert errors[0]["permissions"] is None


def test_staff_update_doesnt_change_existing_avatar(
    staff_api_client, permission_manage_staff, media_root, staff_users,
):
    query = STAFF_UPDATE_MUTATIONS

    mock_file = MagicMock(spec=File)
    mock_file.name = "image.jpg"

    staff_user, staff_user1, _ = staff_users

    id = graphene.Node.to_global_id("User", staff_user1.id)
    variables = {"id": id, "input": {"isActive": False}}
    response = staff_api_client.post_graphql(
        query, variables, permissions=[permission_manage_staff]
    )
    content = get_graphql_content(response)
    data = content["data"]["staffUpdate"]
    assert data["staffErrors"] == []

    staff_user.refresh_from_db()
    assert not staff_user.avatar


def test_staff_update_deactivate_with_manage_staff_left_not_manageable_perms(
    staff_api_client,
    superuser_api_client,
    staff_users,
    permission_manage_users,
    permission_manage_staff,
    permission_manage_orders,
    media_root,
):
    """Ensure that staff user can't and superuser can deactivate user where some
    permissions will be not manageable.
    """
    query = STAFF_UPDATE_MUTATIONS
    groups = Group.objects.bulk_create(
        [
            Group(name="manage users"),
            Group(name="manage staff"),
            Group(name="manage orders"),
        ]
    )
    group1, group2, group3 = groups

    group1.permissions.add(permission_manage_users)
    group2.permissions.add(permission_manage_staff)
    group3.permissions.add(permission_manage_orders)

    staff_user, staff_user1, staff_user2 = staff_users
    group1.user_set.add(staff_user1)
    group2.user_set.add(staff_user2, staff_user1)
    group3.user_set.add(staff_user2)

    staff_user.user_permissions.add(permission_manage_users, permission_manage_orders)

    id = graphene.Node.to_global_id("User", staff_user1.id)
    variables = {"id": id, "input": {"isActive": False}}

    # for staff user
    response = staff_api_client.post_graphql(
        query, variables, permissions=[permission_manage_staff]
    )
    content = get_graphql_content(response)
    data = content["data"]["staffUpdate"]
    errors = data["staffErrors"]

    assert not data["user"]
    assert len(errors) == 1
    assert errors[0]["field"] == "isActive"
    assert errors[0]["code"] == AccountErrorCode.LEFT_NOT_MANAGEABLE_PERMISSION.name
    assert len(errors[0]["permissions"]) == 1
    assert errors[0]["permissions"][0] == AccountPermissions.MANAGE_USERS.name

    # for superuser
    response = superuser_api_client.post_graphql(query, variables)
    content = get_graphql_content(response)
    data = content["data"]["staffUpdate"]
    errors = data["staffErrors"]

    staff_user1.refresh_from_db()
    assert data["user"]["email"] == staff_user1.email
    assert data["user"]["isActive"] is False
    assert not errors
    assert not staff_user1.is_active


def test_staff_update_deactivate_with_manage_staff_all_perms_manageable(
    staff_api_client,
    staff_users,
    permission_manage_users,
    permission_manage_staff,
    permission_manage_orders,
    media_root,
):
    query = STAFF_UPDATE_MUTATIONS
    groups = Group.objects.bulk_create(
        [
            Group(name="manage users"),
            Group(name="manage staff"),
            Group(name="manage orders"),
        ]
    )
    group1, group2, group3 = groups

    group1.permissions.add(permission_manage_users)
    group2.permissions.add(permission_manage_staff)
    group3.permissions.add(permission_manage_orders)

    staff_user, staff_user1, staff_user2 = staff_users
    group1.user_set.add(staff_user1, staff_user2)
    group2.user_set.add(staff_user2, staff_user1)
    group3.user_set.add(staff_user2)

    staff_user.user_permissions.add(permission_manage_users, permission_manage_orders)

    id = graphene.Node.to_global_id("User", staff_user1.id)
    variables = {"id": id, "input": {"isActive": False}}
    response = staff_api_client.post_graphql(
        query, variables, permissions=[permission_manage_staff]
    )
    content = get_graphql_content(response)
    data = content["data"]["staffUpdate"]
    errors = data["staffErrors"]

    staff_user1.refresh_from_db()
    assert not errors
    assert staff_user1.is_active is False


STAFF_DELETE_MUTATION = """
        mutation DeleteStaff($id: ID!) {
            staffDelete(id: $id) {
                staffErrors {
                    field
                    code
                    message
                    permissions
                }
                user {
                    id
                }
            }
        }
    """


def test_staff_delete(staff_api_client, permission_manage_staff):
    query = STAFF_DELETE_MUTATION
    staff_user = User.objects.create(email="staffuser@example.com", is_staff=True)
    user_id = graphene.Node.to_global_id("User", staff_user.id)
    variables = {"id": user_id}

    response = staff_api_client.post_graphql(
        query, variables, permissions=[permission_manage_staff]
    )
    content = get_graphql_content(response)
    data = content["data"]["staffDelete"]
    assert data["staffErrors"] == []
    assert not User.objects.filter(pk=staff_user.id).exists()


def test_staff_delete_app_no_permission(app_api_client, permission_manage_staff):
    query = STAFF_DELETE_MUTATION
    staff_user = User.objects.create(email="staffuser@example.com", is_staff=True)
    user_id = graphene.Node.to_global_id("User", staff_user.id)
    variables = {"id": user_id}

    response = app_api_client.post_graphql(
        query, variables, permissions=[permission_manage_staff]
    )

    assert_no_permission(response)


def test_staff_delete_out_of_scope_user(
    staff_api_client,
    superuser_api_client,
    permission_manage_staff,
    permission_manage_products,
):
    """Ensure staff user cannot delete users even when some of user permissions are
    out of requestor scope.
    Ensure superuser pass restrictions.
    """
    query = STAFF_DELETE_MUTATION
    staff_user = User.objects.create(email="staffuser@example.com", is_staff=True)
    staff_user.user_permissions.add(permission_manage_products)
    user_id = graphene.Node.to_global_id("User", staff_user.id)
    variables = {"id": user_id}

    # for staff user
    response = staff_api_client.post_graphql(
        query, variables, permissions=[permission_manage_staff]
    )
    content = get_graphql_content(response)
    data = content["data"]["staffDelete"]
    assert not data["user"]
    assert len(data["staffErrors"]) == 1
    assert data["staffErrors"][0]["field"] == "id"
    assert data["staffErrors"][0]["code"] == AccountErrorCode.OUT_OF_SCOPE_USER.name

    # for superuser
    response = superuser_api_client.post_graphql(query, variables)
    content = get_graphql_content(response)
    data = content["data"]["staffDelete"]

    assert data["staffErrors"] == []
    assert not User.objects.filter(pk=staff_user.id).exists()


def test_staff_delete_left_not_manageable_permissions(
    staff_api_client,
    superuser_api_client,
    staff_users,
    permission_manage_staff,
    permission_manage_users,
    permission_manage_orders,
):
    """Ensure staff user can't and superuser can delete staff user when some of
    permissions will be not manageable.
    """
    query = STAFF_DELETE_MUTATION
    groups = Group.objects.bulk_create(
        [
            Group(name="manage users"),
            Group(name="manage staff"),
            Group(name="manage orders"),
        ]
    )
    group1, group2, group3 = groups

    group1.permissions.add(permission_manage_users)
    group2.permissions.add(permission_manage_staff)
    group3.permissions.add(permission_manage_orders)

    staff_user, staff_user1, staff_user2 = staff_users
    group1.user_set.add(staff_user1)
    group2.user_set.add(staff_user2, staff_user1)
    group3.user_set.add(staff_user1)

    user_id = graphene.Node.to_global_id("User", staff_user1.id)
    variables = {"id": user_id}

    # for staff user
    staff_user.user_permissions.add(permission_manage_users, permission_manage_orders)
    response = staff_api_client.post_graphql(
        query, variables, permissions=[permission_manage_staff]
    )
    content = get_graphql_content(response)
    data = content["data"]["staffDelete"]
    errors = data["staffErrors"]

    assert len(errors) == 1
    assert errors[0]["field"] == "id"
    assert errors[0]["code"] == AccountErrorCode.LEFT_NOT_MANAGEABLE_PERMISSION.name
    assert set(errors[0]["permissions"]) == {
        AccountPermissions.MANAGE_USERS.name,
        OrderPermissions.MANAGE_ORDERS.name,
    }
    assert User.objects.filter(pk=staff_user1.id).exists()

    # for superuser
    staff_user.user_permissions.add(permission_manage_users, permission_manage_orders)
    response = superuser_api_client.post_graphql(query, variables)
    content = get_graphql_content(response)
    data = content["data"]["staffDelete"]
    errors = data["staffErrors"]

    assert not errors
    assert not User.objects.filter(pk=staff_user1.id).exists()


def test_staff_delete_all_permissions_manageable(
    staff_api_client,
    staff_users,
    permission_manage_staff,
    permission_manage_users,
    permission_manage_orders,
):
    query = STAFF_DELETE_MUTATION
    groups = Group.objects.bulk_create(
        [
            Group(name="manage users"),
            Group(name="manage staff"),
            Group(name="manage users and orders"),
        ]
    )
    group1, group2, group3 = groups

    group1.permissions.add(permission_manage_users)
    group2.permissions.add(permission_manage_staff)
    group3.permissions.add(permission_manage_users, permission_manage_orders)

    staff_user, staff_user1, staff_user2 = staff_users
    group1.user_set.add(staff_user1)
    group2.user_set.add(staff_user2)
    group3.user_set.add(staff_user1)

    user_id = graphene.Node.to_global_id("User", staff_user1.id)
    variables = {"id": user_id}

    staff_user.user_permissions.add(permission_manage_users, permission_manage_orders)
    response = staff_api_client.post_graphql(
        query, variables, permissions=[permission_manage_staff]
    )
    content = get_graphql_content(response)
    data = content["data"]["staffDelete"]
    errors = data["staffErrors"]

    assert len(errors) == 0
    assert not User.objects.filter(pk=staff_user1.id).exists()


def test_user_delete_errors(staff_user, admin_user):
    info = Mock(context=Mock(user=staff_user))
    with pytest.raises(ValidationError) as e:
        UserDelete.clean_instance(info, staff_user)

    msg = "You cannot delete your own account."
    assert e.value.error_dict["id"][0].message == msg

    info = Mock(context=Mock(user=staff_user))
    with pytest.raises(ValidationError) as e:
        UserDelete.clean_instance(info, admin_user)

    msg = "Cannot delete this account."
    assert e.value.error_dict["id"][0].message == msg


def test_staff_delete_errors(staff_user, customer_user, admin_user):
    info = Mock(context=Mock(user=staff_user))
    with pytest.raises(ValidationError) as e:
        StaffDelete.clean_instance(info, customer_user)
    msg = "Cannot delete a non-staff users."
    assert e.value.error_dict["id"][0].message == msg

    # should not raise any errors
    info = Mock(context=Mock(user=admin_user))
    StaffDelete.clean_instance(info, staff_user)


def test_staff_update_errors(staff_user, customer_user, admin_user):
    errors = defaultdict(list)
    input = {"is_active": None}
    StaffUpdate.clean_is_active(input, customer_user, staff_user, errors)
    assert not errors["is_active"]

    input["is_active"] = False
    StaffUpdate.clean_is_active(input, staff_user, staff_user, errors)
    assert len(errors["is_active"]) == 1
    assert (
        errors["is_active"][0].code.upper()
        == AccountErrorCode.DEACTIVATE_OWN_ACCOUNT.name
    )

    errors = defaultdict(list)
    StaffUpdate.clean_is_active(input, admin_user, staff_user, errors)
    assert len(errors["is_active"]) == 2
    assert {error.code.upper() for error in errors["is_active"]} == {
        AccountErrorCode.DEACTIVATE_SUPERUSER_ACCOUNT.name,
        AccountErrorCode.LEFT_NOT_MANAGEABLE_PERMISSION.name,
    }

    errors = defaultdict(list)
    # should not raise any errors
    StaffUpdate.clean_is_active(input, customer_user, staff_user, errors)
    assert not errors["is_active"]


SET_PASSWORD_MUTATION = """
    mutation SetPassword($email: String!, $token: String!, $password: String!) {
        setPassword(email: $email, token: $token, password: $password) {
            errors {
                field
                message
            }
            accountErrors {
                field
                message
                code
            }
            user {
                id
            }
            token
            refreshToken
        }
    }
"""


@freeze_time("2018-05-31 12:00:01")
def test_set_password(user_api_client, customer_user):
    token = default_token_generator.make_token(customer_user)
    password = "spanish-inquisition"

    variables = {"email": customer_user.email, "password": password, "token": token}
    response = user_api_client.post_graphql(SET_PASSWORD_MUTATION, variables)
    content = get_graphql_content(response)
    data = content["data"]["setPassword"]
    assert data["user"]["id"]
    assert data["token"]

    customer_user.refresh_from_db()
    assert customer_user.check_password(password)

    password_resent_event = account_events.CustomerEvent.objects.get()
    assert password_resent_event.type == account_events.CustomerEvents.PASSWORD_RESET
    assert password_resent_event.user == customer_user


def test_set_password_invalid_token(user_api_client, customer_user):
    variables = {"email": customer_user.email, "password": "pass", "token": "token"}
    response = user_api_client.post_graphql(SET_PASSWORD_MUTATION, variables)
    content = get_graphql_content(response)
    errors = content["data"]["setPassword"]["errors"]
    assert errors[0]["message"] == INVALID_TOKEN

    account_errors = content["data"]["setPassword"]["accountErrors"]
    assert account_errors[0]["message"] == INVALID_TOKEN
    assert account_errors[0]["code"] == AccountErrorCode.INVALID.name


def test_set_password_invalid_email(user_api_client):
    variables = {"email": "fake@example.com", "password": "pass", "token": "token"}
    response = user_api_client.post_graphql(SET_PASSWORD_MUTATION, variables)
    content = get_graphql_content(response)
    errors = content["data"]["setPassword"]["errors"]
    assert len(errors) == 1
    assert errors[0]["field"] == "email"

    account_errors = content["data"]["setPassword"]["accountErrors"]
    assert len(account_errors) == 1
    assert account_errors[0]["field"] == "email"
    assert account_errors[0]["code"] == AccountErrorCode.NOT_FOUND.name


@freeze_time("2018-05-31 12:00:01")
def test_set_password_invalid_password(user_api_client, customer_user, settings):
    settings.AUTH_PASSWORD_VALIDATORS = [
        {
            "NAME": "django.contrib.auth.password_validation.MinimumLengthValidator",
            "OPTIONS": {"min_length": 5},
        },
        {"NAME": "django.contrib.auth.password_validation.NumericPasswordValidator"},
    ]

    token = default_token_generator.make_token(customer_user)
    variables = {"email": customer_user.email, "password": "1234", "token": token}
    response = user_api_client.post_graphql(SET_PASSWORD_MUTATION, variables)
    content = get_graphql_content(response)
    errors = content["data"]["setPassword"]["errors"]
    assert len(errors) == 2
    assert (
        errors[0]["message"]
        == "This password is too short. It must contain at least 5 characters."
    )
    assert errors[1]["message"] == "This password is entirely numeric."

    account_errors = content["data"]["setPassword"]["accountErrors"]
    assert account_errors[0]["code"] == str_to_enum("password_too_short")
    assert account_errors[1]["code"] == str_to_enum("password_entirely_numeric")


CHANGE_PASSWORD_MUTATION = """
    mutation PasswordChange($oldPassword: String!, $newPassword: String!) {
        passwordChange(oldPassword: $oldPassword, newPassword: $newPassword) {
            errors {
                field
                message
            }
            user {
                email
            }
        }
    }
"""


def test_password_change(user_api_client):
    customer_user = user_api_client.user
    new_password = "spanish-inquisition"

    variables = {"oldPassword": "password", "newPassword": new_password}
    response = user_api_client.post_graphql(CHANGE_PASSWORD_MUTATION, variables)
    content = get_graphql_content(response)
    data = content["data"]["passwordChange"]
    assert not data["errors"]
    assert data["user"]["email"] == customer_user.email

    customer_user.refresh_from_db()
    assert customer_user.check_password(new_password)

    password_change_event = account_events.CustomerEvent.objects.get()
    assert password_change_event.type == account_events.CustomerEvents.PASSWORD_CHANGED
    assert password_change_event.user == customer_user


def test_password_change_incorrect_old_password(user_api_client):
    customer_user = user_api_client.user
    variables = {"oldPassword": "incorrect", "newPassword": ""}
    response = user_api_client.post_graphql(CHANGE_PASSWORD_MUTATION, variables)
    content = get_graphql_content(response)
    data = content["data"]["passwordChange"]
    customer_user.refresh_from_db()
    assert customer_user.check_password("password")
    assert data["errors"]
    assert data["errors"][0]["field"] == "oldPassword"


def test_password_change_invalid_new_password(user_api_client, settings):
    settings.AUTH_PASSWORD_VALIDATORS = [
        {
            "NAME": "django.contrib.auth.password_validation.MinimumLengthValidator",
            "OPTIONS": {"min_length": 5},
        },
        {"NAME": "django.contrib.auth.password_validation.NumericPasswordValidator"},
    ]

    customer_user = user_api_client.user
    variables = {"oldPassword": "password", "newPassword": "1234"}
    response = user_api_client.post_graphql(CHANGE_PASSWORD_MUTATION, variables)
    content = get_graphql_content(response)
    errors = content["data"]["passwordChange"]["errors"]
    customer_user.refresh_from_db()
    assert customer_user.check_password("password")
    assert len(errors) == 2
    assert errors[1]["field"] == "newPassword"
    assert (
        errors[0]["message"]
        == "This password is too short. It must contain at least 5 characters."
    )
    assert errors[1]["field"] == "newPassword"
    assert errors[1]["message"] == "This password is entirely numeric."


def test_create_address_mutation(
    staff_api_client, customer_user, permission_manage_users
):
    query = """
    mutation CreateUserAddress($user: ID!, $city: String!, $country: CountryCode!) {
        addressCreate(userId: $user, input: {city: $city, country: $country}) {
            errors {
                field
                message
            }
            address {
                id
                city
                country {
                    code
                }
            }
            user {
                id
            }
        }
    }
    """
    user_id = graphene.Node.to_global_id("User", customer_user.id)
    variables = {"user": user_id, "city": "Dummy", "country": "PL"}
    response = staff_api_client.post_graphql(
        query, variables, permissions=[permission_manage_users]
    )
    content = get_graphql_content(response)
    assert content["data"]["addressCreate"]["errors"] == []
    data = content["data"]["addressCreate"]
    assert data["address"]["city"] == "Dummy"
    assert data["address"]["country"]["code"] == "PL"
    address_obj = Address.objects.get(city="Dummy")
    assert address_obj.user_addresses.first() == customer_user
    assert data["user"]["id"] == user_id


ADDRESS_UPDATE_MUTATION = """
    mutation updateUserAddress($addressId: ID!, $address: AddressInput!) {
        addressUpdate(id: $addressId, input: $address) {
            address {
                city
            }
            user {
                id
            }
        }
    }
"""


def test_address_update_mutation(
    staff_api_client, customer_user, permission_manage_users, graphql_address_data
):
    query = ADDRESS_UPDATE_MUTATION
    address_obj = customer_user.addresses.first()
    assert staff_api_client.user not in address_obj.user_addresses.all()
    variables = {
        "addressId": graphene.Node.to_global_id("Address", address_obj.id),
        "address": graphql_address_data,
    }
    response = staff_api_client.post_graphql(
        query, variables, permissions=[permission_manage_users]
    )
    content = get_graphql_content(response)
    data = content["data"]["addressUpdate"]
    assert data["address"]["city"] == graphql_address_data["city"].upper()
    address_obj.refresh_from_db()
    assert address_obj.city == graphql_address_data["city"].upper()


ACCOUNT_ADDRESS_UPDATE_MUTATION = """
    mutation updateAccountAddress($addressId: ID!, $address: AddressInput!) {
        accountAddressUpdate(id: $addressId, input: $address) {
            address {
                city
            }
            user {
                id
            }
        }
    }
"""


def test_customer_update_own_address(
    user_api_client, customer_user, graphql_address_data
):
    query = ACCOUNT_ADDRESS_UPDATE_MUTATION
    address_obj = customer_user.addresses.first()
    address_data = graphql_address_data
    address_data["city"] = "Poznań"
    assert address_data["city"] != address_obj.city

    variables = {
        "addressId": graphene.Node.to_global_id("Address", address_obj.id),
        "address": address_data,
    }
    response = user_api_client.post_graphql(query, variables)
    content = get_graphql_content(response)
    data = content["data"]["accountAddressUpdate"]
    assert data["address"]["city"] == address_data["city"].upper()
    address_obj.refresh_from_db()
    assert address_obj.city == address_data["city"].upper()


def test_customer_update_own_address_not_updated_when_validation_fails(
    user_api_client, customer_user, graphql_address_data
):
    query = ACCOUNT_ADDRESS_UPDATE_MUTATION
    address_obj = customer_user.addresses.first()
    address_data = graphql_address_data
    address_data["city"] = "Poznań"
    address_data["postalCode"] = "wrong postal code"
    assert address_data["city"] != address_obj.city

    variables = {
        "addressId": graphene.Node.to_global_id("Address", address_obj.id),
        "address": address_data,
    }
    user_api_client.post_graphql(query, variables)
    address_obj.refresh_from_db()
    assert address_obj.city != address_data["city"]
    assert address_obj.postal_code != address_data["postalCode"]


@pytest.mark.parametrize(
    "query", [ADDRESS_UPDATE_MUTATION, ACCOUNT_ADDRESS_UPDATE_MUTATION]
)
def test_customer_update_address_for_other(
    user_api_client, customer_user, address_other_country, graphql_address_data, query
):
    address_obj = address_other_country
    assert customer_user not in address_obj.user_addresses.all()

    address_data = graphql_address_data
    variables = {
        "addressId": graphene.Node.to_global_id("Address", address_obj.id),
        "address": address_data,
    }
    response = user_api_client.post_graphql(query, variables)
    assert_no_permission(response)


ADDRESS_DELETE_MUTATION = """
    mutation deleteUserAddress($id: ID!) {
        addressDelete(id: $id) {
            address {
                city
            }
            user {
                id
            }
        }
    }
"""


def test_address_delete_mutation(
    staff_api_client, customer_user, permission_manage_users
):
    query = ADDRESS_DELETE_MUTATION
    address_obj = customer_user.addresses.first()
    variables = {"id": graphene.Node.to_global_id("Address", address_obj.id)}
    response = staff_api_client.post_graphql(
        query, variables, permissions=[permission_manage_users]
    )
    content = get_graphql_content(response)
    data = content["data"]["addressDelete"]
    assert data["address"]["city"] == address_obj.city
    assert data["user"]["id"] == graphene.Node.to_global_id("User", customer_user.pk)
    with pytest.raises(address_obj._meta.model.DoesNotExist):
        address_obj.refresh_from_db()


ACCOUNT_ADDRESS_DELETE_MUTATION = """
    mutation deleteUserAddress($id: ID!) {
        accountAddressDelete(id: $id) {
            address {
                city
            }
            user {
                id
            }
        }
    }
"""


def test_customer_delete_own_address(user_api_client, customer_user):
    query = ACCOUNT_ADDRESS_DELETE_MUTATION
    address_obj = customer_user.addresses.first()
    variables = {"id": graphene.Node.to_global_id("Address", address_obj.id)}
    response = user_api_client.post_graphql(query, variables)
    content = get_graphql_content(response)
    data = content["data"]["accountAddressDelete"]
    assert data["address"]["city"] == address_obj.city
    with pytest.raises(address_obj._meta.model.DoesNotExist):
        address_obj.refresh_from_db()


@pytest.mark.parametrize(
    "query", [ADDRESS_DELETE_MUTATION, ACCOUNT_ADDRESS_DELETE_MUTATION]
)
def test_customer_delete_address_for_other(
    user_api_client, customer_user, address_other_country, query
):
    address_obj = address_other_country
    assert customer_user not in address_obj.user_addresses.all()
    variables = {"id": graphene.Node.to_global_id("Address", address_obj.id)}
    response = user_api_client.post_graphql(query, variables)
    assert_no_permission(response)
    address_obj.refresh_from_db()


SET_DEFAULT_ADDRESS_MUTATION = """
mutation($address_id: ID!, $user_id: ID!, $type: AddressTypeEnum!) {
  addressSetDefault(addressId: $address_id, userId: $user_id, type: $type) {
    errors {
      field
      message
    }
    user {
      defaultBillingAddress {
        id
      }
      defaultShippingAddress {
        id
      }
    }
  }
}
"""


def test_set_default_address(
    staff_api_client, address_other_country, customer_user, permission_manage_users
):
    customer_user.default_billing_address = None
    customer_user.default_shipping_address = None
    customer_user.save()

    # try to set an address that doesn't belong to that user
    address = address_other_country

    variables = {
        "address_id": graphene.Node.to_global_id("Address", address.id),
        "user_id": graphene.Node.to_global_id("User", customer_user.id),
        "type": AddressType.SHIPPING.upper(),
    }

    response = staff_api_client.post_graphql(
        SET_DEFAULT_ADDRESS_MUTATION, variables, permissions=[permission_manage_users]
    )
    content = get_graphql_content(response)
    data = content["data"]["addressSetDefault"]
    assert data["errors"][0]["field"] == "addressId"

    # try to set a new billing address using one of user's addresses
    address = customer_user.addresses.first()
    address_id = graphene.Node.to_global_id("Address", address.id)

    variables["address_id"] = address_id
    response = staff_api_client.post_graphql(SET_DEFAULT_ADDRESS_MUTATION, variables)
    content = get_graphql_content(response)
    data = content["data"]["addressSetDefault"]
    assert data["user"]["defaultShippingAddress"]["id"] == address_id


def test_address_validation_rules(user_api_client):
    query = """
    query getValidator(
        $country_code: CountryCode!, $country_area: String, $city_area: String) {
        addressValidationRules(
                countryCode: $country_code,
                countryArea: $country_area,
                cityArea: $city_area) {
            countryCode
            countryName
            addressFormat
            addressLatinFormat
            postalCodeMatchers
        }
    }
    """
    variables = {"country_code": "PL", "country_area": None, "city_area": None}
    response = user_api_client.post_graphql(query, variables)
    content = get_graphql_content(response)
    data = content["data"]["addressValidationRules"]
    assert data["countryCode"] == "PL"
    assert data["countryName"] == "POLAND"
    assert data["addressFormat"] is not None
    assert data["addressLatinFormat"] is not None
    matcher = data["postalCodeMatchers"][0]
    matcher = re.compile(matcher)
    assert matcher.match("00-123")


def test_address_validation_rules_with_country_area(user_api_client):
    query = """
    query getValidator(
        $country_code: CountryCode!, $country_area: String, $city_area: String) {
        addressValidationRules(
                countryCode: $country_code,
                countryArea: $country_area,
                cityArea: $city_area) {
            countryCode
            countryName
            countryAreaType
            countryAreaChoices {
                verbose
                raw
            }
            cityType
            cityChoices {
                raw
                verbose
            }
            cityAreaType
            cityAreaChoices {
                raw
                verbose
            }
        }
    }
    """
    variables = {
        "country_code": "CN",
        "country_area": "Fujian Sheng",
        "city_area": None,
    }
    response = user_api_client.post_graphql(query, variables)
    content = get_graphql_content(response)
    data = content["data"]["addressValidationRules"]
    assert data["countryCode"] == "CN"
    assert data["countryName"] == "CHINA"
    assert data["countryAreaType"] == "province"
    assert data["countryAreaChoices"]
    assert data["cityType"] == "city"
    assert data["cityChoices"]
    assert data["cityAreaType"] == "city"
    assert not data["cityAreaChoices"]


def test_address_validation_rules_fields_in_camel_case(user_api_client):
    query = """
    query getValidator(
        $country_code: CountryCode!) {
        addressValidationRules(countryCode: $country_code) {
            requiredFields
            allowedFields
        }
    }
    """
    variables = {"country_code": "PL"}
    response = user_api_client.post_graphql(query, variables)
    content = get_graphql_content(response)
    data = content["data"]["addressValidationRules"]
    required_fields = data["requiredFields"]
    allowed_fields = data["allowedFields"]
    assert "streetAddress1" in required_fields
    assert "streetAddress2" not in required_fields
    assert "streetAddress1" in allowed_fields
    assert "streetAddress2" in allowed_fields


REQUEST_PASSWORD_RESET_MUTATION = """
    mutation RequestPasswordReset($email: String!, $redirectUrl: String!) {
        requestPasswordReset(email: $email, redirectUrl: $redirectUrl) {
            errors {
                field
                message
            }
        }
    }
"""


CONFIRM_ACCOUNT_MUTATION = """
    mutation ConfirmAccount($email: String!, $token: String!) {
        confirmAccount(email: $email, token: $token) {
            accountErrors {
                field
                code
            }
            user {
                id
                email
            }
        }
    }
"""


@freeze_time("2018-05-31 12:00:01")
@patch("saleor.plugins.manager.PluginsManager.notify")
def test_account_reset_password(mocked_notify, user_api_client, customer_user):
    redirect_url = "https://www.example.com"
    variables = {"email": customer_user.email, "redirectUrl": redirect_url}
    response = user_api_client.post_graphql(REQUEST_PASSWORD_RESET_MUTATION, variables)
    content = get_graphql_content(response)
    data = content["data"]["requestPasswordReset"]
    assert not data["errors"]
    token = default_token_generator.make_token(customer_user)
    params = urlencode({"email": customer_user.email, "token": token})
    reset_url = prepare_url(params, redirect_url)
    expected_payload = {
        "user": get_default_user_payload(customer_user),
        "reset_url": reset_url,
        "token": token,
        "recipient_email": customer_user.email,
        "site_name": "mirumee.com",
        "domain": "mirumee.com",
    }

    mocked_notify.assert_called_once_with(
        NotifyEventType.ACCOUNT_PASSWORD_RESET, payload=expected_payload
    )


@freeze_time("2018-05-31 12:00:01")
@patch("saleor.graphql.account.mutations.base.match_orders_with_new_user")
def test_account_confirmation(
    match_orders_with_new_user_mock, api_client, customer_user
):
    customer_user.is_active = False
    customer_user.save()

    variables = {
        "email": customer_user.email,
        "token": default_token_generator.make_token(customer_user),
    }
    response = api_client.post_graphql(CONFIRM_ACCOUNT_MUTATION, variables)
    content = get_graphql_content(response)
    assert not content["data"]["confirmAccount"]["accountErrors"]
    assert content["data"]["confirmAccount"]["user"]["email"] == customer_user.email
    customer_user.refresh_from_db()
    match_orders_with_new_user_mock.assert_called_once_with(customer_user)
    assert customer_user.is_active is True


@freeze_time("2018-05-31 12:00:01")
@patch("saleor.graphql.account.mutations.base.match_orders_with_new_user")
def test_account_confirmation_invalid_user(
    match_orders_with_new_user_mock, user_api_client, customer_user
):
    variables = {
        "email": "non-existing@example.com",
        "token": default_token_generator.make_token(customer_user),
    }
    response = user_api_client.post_graphql(CONFIRM_ACCOUNT_MUTATION, variables)
    content = get_graphql_content(response)
    assert content["data"]["confirmAccount"]["accountErrors"][0]["field"] == "email"
    assert (
        content["data"]["confirmAccount"]["accountErrors"][0]["code"]
        == AccountErrorCode.NOT_FOUND.name
    )
    match_orders_with_new_user_mock.assert_not_called()


@patch("saleor.graphql.account.mutations.base.match_orders_with_new_user")
def test_account_confirmation_invalid_token(
    match_orders_with_new_user_mock, user_api_client, customer_user
):
    variables = {"email": customer_user.email, "token": "invalid_token"}
    response = user_api_client.post_graphql(CONFIRM_ACCOUNT_MUTATION, variables)
    content = get_graphql_content(response)
    assert content["data"]["confirmAccount"]["accountErrors"][0]["field"] == "token"
    assert (
        content["data"]["confirmAccount"]["accountErrors"][0]["code"]
        == AccountErrorCode.INVALID.name
    )
    match_orders_with_new_user_mock.assert_not_called()


@freeze_time("2018-05-31 12:00:01")
@patch("saleor.plugins.manager.PluginsManager.notify")
def test_request_password_reset_email_for_staff(mocked_notify, staff_api_client):
    redirect_url = "https://www.example.com"
    variables = {"email": staff_api_client.user.email, "redirectUrl": redirect_url}
    response = staff_api_client.post_graphql(REQUEST_PASSWORD_RESET_MUTATION, variables)
    content = get_graphql_content(response)
    data = content["data"]["requestPasswordReset"]
    assert not data["errors"]
    token = default_token_generator.make_token(staff_api_client.user)
    params = urlencode({"email": staff_api_client.user.email, "token": token})
    reset_url = prepare_url(params, redirect_url)
    expected_payload = {
        "user": get_default_user_payload(staff_api_client.user),
        "reset_url": reset_url,
        "token": token,
        "recipient_email": staff_api_client.user.email,
        "site_name": "mirumee.com",
        "domain": "mirumee.com",
    }

    mocked_notify.assert_called_once_with(
        NotifyEventType.ACCOUNT_PASSWORD_RESET, payload=expected_payload
    )


@patch("saleor.plugins.manager.PluginsManager.notify")
def test_account_reset_password_invalid_email(mocked_notify, user_api_client):
    variables = {
        "email": "non-existing-email@email.com",
        "redirectUrl": "https://www.example.com",
    }
    response = user_api_client.post_graphql(REQUEST_PASSWORD_RESET_MUTATION, variables)
    content = get_graphql_content(response)
    data = content["data"]["requestPasswordReset"]
    assert len(data["errors"]) == 1
    mocked_notify.assert_not_called()


<<<<<<< HEAD
@patch("saleor.plugins.manager.PluginsManager.notify")
=======
@patch("saleor.account.emails._send_password_reset_email")
def test_account_reset_password_user_is_inactive(
    send_password_reset_email_mock, user_api_client, customer_user
):
    user = customer_user
    user.is_active = False
    user.save()

    variables = {
        "email": customer_user.email,
        "redirectUrl": "https://www.example.com",
    }
    response = user_api_client.post_graphql(REQUEST_PASSWORD_RESET_MUTATION, variables)
    content = get_graphql_content(response)
    data = content["data"]["requestPasswordReset"]
    assert data["errors"] == [
        {"field": "email", "message": "User with this email is inactive"}
    ]
    assert not send_password_reset_email_mock.called


@patch("saleor.account.emails._send_password_reset_email")
>>>>>>> 95ce4b57
def test_account_reset_password_storefront_hosts_not_allowed(
    mocked_notify, user_api_client, customer_user
):
    variables = {"email": customer_user.email, "redirectUrl": "https://www.fake.com"}
    response = user_api_client.post_graphql(REQUEST_PASSWORD_RESET_MUTATION, variables)
    content = get_graphql_content(response)
    data = content["data"]["requestPasswordReset"]
    assert len(data["errors"]) == 1
    assert data["errors"][0]["field"] == "redirectUrl"
    mocked_notify.assert_not_called()


@freeze_time("2018-05-31 12:00:01")
@patch("saleor.plugins.manager.PluginsManager.notify")
def test_account_reset_password_all_storefront_hosts_allowed(
    mocked_notify, user_api_client, customer_user, settings
):
    settings.ALLOWED_CLIENT_HOSTS = ["*"]
    redirect_url = "https://www.test.com"
    variables = {"email": customer_user.email, "redirectUrl": redirect_url}
    response = user_api_client.post_graphql(REQUEST_PASSWORD_RESET_MUTATION, variables)
    content = get_graphql_content(response)
    data = content["data"]["requestPasswordReset"]
    assert not data["errors"]

    token = default_token_generator.make_token(customer_user)
    params = urlencode({"email": customer_user.email, "token": token})
    reset_url = prepare_url(params, redirect_url)
    expected_payload = {
        "user": get_default_user_payload(customer_user),
        "reset_url": reset_url,
        "token": token,
        "recipient_email": customer_user.email,
        "site_name": "mirumee.com",
        "domain": "mirumee.com",
    }

    mocked_notify.assert_called_once_with(
        NotifyEventType.ACCOUNT_PASSWORD_RESET, payload=expected_payload
    )


@freeze_time("2018-05-31 12:00:01")
@patch("saleor.plugins.manager.PluginsManager.notify")
def test_account_reset_password_subdomain(
    mocked_notify, user_api_client, customer_user, settings
):
    settings.ALLOWED_CLIENT_HOSTS = [".example.com"]
    redirect_url = "https://sub.example.com"
    variables = {"email": customer_user.email, "redirectUrl": redirect_url}
    response = user_api_client.post_graphql(REQUEST_PASSWORD_RESET_MUTATION, variables)
    content = get_graphql_content(response)
    data = content["data"]["requestPasswordReset"]
    assert not data["errors"]

    token = default_token_generator.make_token(customer_user)
    params = urlencode({"email": customer_user.email, "token": token})
    reset_url = prepare_url(params, redirect_url)
    expected_payload = {
        "user": get_default_user_payload(customer_user),
        "reset_url": reset_url,
        "token": token,
        "recipient_email": customer_user.email,
        "site_name": "mirumee.com",
        "domain": "mirumee.com",
    }

    mocked_notify.assert_called_once_with(
        NotifyEventType.ACCOUNT_PASSWORD_RESET, payload=expected_payload
    )


ACCOUNT_ADDRESS_CREATE_MUTATION = """
mutation($addressInput: AddressInput!, $addressType: AddressTypeEnum) {
  accountAddressCreate(input: $addressInput, type: $addressType) {
    address {
        id,
        city
    }
    user {
        email
    }
  }
}
"""


def test_customer_create_address(user_api_client, graphql_address_data):
    user = user_api_client.user
    nr_of_addresses = user.addresses.count()

    query = ACCOUNT_ADDRESS_CREATE_MUTATION
    mutation_name = "accountAddressCreate"

    variables = {"addressInput": graphql_address_data}
    response = user_api_client.post_graphql(query, variables)
    content = get_graphql_content(response)
    data = content["data"][mutation_name]

    assert data["address"]["city"] == graphql_address_data["city"].upper()

    user.refresh_from_db()
    assert user.addresses.count() == nr_of_addresses + 1


def test_account_address_create_return_user(user_api_client, graphql_address_data):
    user = user_api_client.user
    variables = {"addressInput": graphql_address_data}
    response = user_api_client.post_graphql(ACCOUNT_ADDRESS_CREATE_MUTATION, variables)
    content = get_graphql_content(response)
    data = content["data"]["accountAddressCreate"]["user"]
    assert data["email"] == user.email


def test_customer_create_default_address(user_api_client, graphql_address_data):
    user = user_api_client.user
    nr_of_addresses = user.addresses.count()

    query = ACCOUNT_ADDRESS_CREATE_MUTATION
    mutation_name = "accountAddressCreate"

    address_type = AddressType.SHIPPING.upper()
    variables = {"addressInput": graphql_address_data, "addressType": address_type}
    response = user_api_client.post_graphql(query, variables)
    content = get_graphql_content(response)
    data = content["data"][mutation_name]
    assert data["address"]["city"] == graphql_address_data["city"].upper()

    user.refresh_from_db()
    assert user.addresses.count() == nr_of_addresses + 1
    assert user.default_shipping_address.id == int(
        graphene.Node.from_global_id(data["address"]["id"])[1]
    )

    address_type = AddressType.BILLING.upper()
    variables = {"addressInput": graphql_address_data, "addressType": address_type}
    response = user_api_client.post_graphql(query, variables)
    content = get_graphql_content(response)
    data = content["data"][mutation_name]
    assert data["address"]["city"] == graphql_address_data["city"].upper()

    user.refresh_from_db()
    assert user.addresses.count() == nr_of_addresses + 2
    assert user.default_billing_address.id == int(
        graphene.Node.from_global_id(data["address"]["id"])[1]
    )


def test_anonymous_user_create_address(api_client, graphql_address_data):
    query = ACCOUNT_ADDRESS_CREATE_MUTATION
    variables = {"addressInput": graphql_address_data}
    response = api_client.post_graphql(query, variables)
    assert_no_permission(response)


def test_address_not_created_after_validation_fails(
    user_api_client, graphql_address_data
):
    user = user_api_client.user
    nr_of_addresses = user.addresses.count()

    query = ACCOUNT_ADDRESS_CREATE_MUTATION

    graphql_address_data["postalCode"] = "wrong postal code"

    address_type = AddressType.SHIPPING.upper()
    variables = {"addressInput": graphql_address_data, "addressType": address_type}
    user_api_client.post_graphql(query, variables)

    user.refresh_from_db()
    assert user.addresses.count() == nr_of_addresses


ACCOUNT_SET_DEFAULT_ADDRESS_MUTATION = """
mutation($id: ID!, $type: AddressTypeEnum!) {
  accountSetDefaultAddress(id: $id, type: $type) {
    errors {
      field,
      message
    }
  }
}
"""


def test_customer_set_address_as_default(user_api_client):
    user = user_api_client.user
    user.default_billing_address = None
    user.default_shipping_address = None
    user.save()
    assert not user.default_billing_address
    assert not user.default_shipping_address
    assert user.addresses.exists()

    address = user.addresses.first()
    query = ACCOUNT_SET_DEFAULT_ADDRESS_MUTATION
    mutation_name = "accountSetDefaultAddress"

    variables = {
        "id": graphene.Node.to_global_id("Address", address.id),
        "type": AddressType.SHIPPING.upper(),
    }
    response = user_api_client.post_graphql(query, variables)
    content = get_graphql_content(response)
    data = content["data"][mutation_name]
    assert not data["errors"]

    user.refresh_from_db()
    assert user.default_shipping_address == address

    variables["type"] = AddressType.BILLING.upper()
    response = user_api_client.post_graphql(query, variables)
    content = get_graphql_content(response)
    data = content["data"][mutation_name]
    assert not data["errors"]

    user.refresh_from_db()
    assert user.default_billing_address == address


def test_customer_change_default_address(user_api_client, address_other_country):
    user = user_api_client.user
    assert user.default_billing_address
    assert user.default_billing_address
    address = user.default_shipping_address
    assert address in user.addresses.all()
    assert address_other_country not in user.addresses.all()

    user.default_shipping_address = address_other_country
    user.save()
    user.refresh_from_db()
    assert address_other_country not in user.addresses.all()

    query = ACCOUNT_SET_DEFAULT_ADDRESS_MUTATION
    mutation_name = "accountSetDefaultAddress"

    variables = {
        "id": graphene.Node.to_global_id("Address", address.id),
        "type": AddressType.SHIPPING.upper(),
    }
    response = user_api_client.post_graphql(query, variables)
    content = get_graphql_content(response)
    data = content["data"][mutation_name]
    assert not data["errors"]

    user.refresh_from_db()
    assert user.default_shipping_address == address
    assert address_other_country in user.addresses.all()


def test_customer_change_default_address_invalid_address(
    user_api_client, address_other_country
):
    user = user_api_client.user
    assert address_other_country not in user.addresses.all()

    query = ACCOUNT_SET_DEFAULT_ADDRESS_MUTATION
    mutation_name = "accountSetDefaultAddress"

    variables = {
        "id": graphene.Node.to_global_id("Address", address_other_country.id),
        "type": AddressType.SHIPPING.upper(),
    }
    response = user_api_client.post_graphql(query, variables)
    content = get_graphql_content(response)
    assert content["data"][mutation_name]["errors"][0]["field"] == "id"


USER_AVATAR_UPDATE_MUTATION = """
    mutation userAvatarUpdate($image: Upload!) {
        userAvatarUpdate(image: $image) {
            user {
                avatar {
                    url
                }
            }
        }
    }
"""


def test_user_avatar_update_mutation_permission(api_client):
    """ Should raise error if user is not staff. """

    query = USER_AVATAR_UPDATE_MUTATION

    image_file, image_name = create_image("avatar")
    variables = {"image": image_name}
    body = get_multipart_request_body(query, variables, image_file, image_name)
    response = api_client.post_multipart(body)

    assert_no_permission(response)


def test_user_avatar_update_mutation(monkeypatch, staff_api_client, media_root):
    query = USER_AVATAR_UPDATE_MUTATION

    user = staff_api_client.user

    mock_create_thumbnails = Mock(return_value=None)
    monkeypatch.setattr(
        (
            "saleor.graphql.account.mutations.staff."
            "create_user_avatar_thumbnails.delay"
        ),
        mock_create_thumbnails,
    )

    image_file, image_name = create_image("avatar")
    variables = {"image": image_name}
    body = get_multipart_request_body(query, variables, image_file, image_name)
    response = staff_api_client.post_multipart(body)
    content = get_graphql_content(response)

    data = content["data"]["userAvatarUpdate"]
    user.refresh_from_db()

    assert user.avatar
    assert data["user"]["avatar"]["url"].startswith(
        "http://testserver/media/user-avatars/avatar"
    )

    # The image creation should have triggered a warm-up
    mock_create_thumbnails.assert_called_once_with(user_id=user.pk)


def test_user_avatar_update_mutation_image_exists(staff_api_client, media_root):
    query = USER_AVATAR_UPDATE_MUTATION

    user = staff_api_client.user
    avatar_mock = MagicMock(spec=File)
    avatar_mock.name = "image.jpg"
    user.avatar = avatar_mock
    user.save()

    image_file, image_name = create_image("new_image")
    variables = {"image": image_name}
    body = get_multipart_request_body(query, variables, image_file, image_name)
    response = staff_api_client.post_multipart(body)
    content = get_graphql_content(response)

    data = content["data"]["userAvatarUpdate"]
    user.refresh_from_db()

    assert user.avatar != avatar_mock
    assert data["user"]["avatar"]["url"].startswith(
        "http://testserver/media/user-avatars/new_image"
    )


USER_AVATAR_DELETE_MUTATION = """
    mutation userAvatarDelete {
        userAvatarDelete {
            user {
                avatar {
                    url
                }
            }
        }
    }
"""


def test_user_avatar_delete_mutation_permission(api_client):
    """ Should raise error if user is not staff. """

    query = USER_AVATAR_DELETE_MUTATION

    response = api_client.post_graphql(query)

    assert_no_permission(response)


def test_user_avatar_delete_mutation(staff_api_client):
    query = USER_AVATAR_DELETE_MUTATION

    user = staff_api_client.user

    response = staff_api_client.post_graphql(query)
    content = get_graphql_content(response)

    user.refresh_from_db()

    assert not user.avatar
    assert not content["data"]["userAvatarDelete"]["user"]["avatar"]


@pytest.mark.parametrize(
    "customer_filter, count",
    [
        ({"placedOrders": {"gte": "2019-04-18"}}, 1),
        ({"placedOrders": {"lte": "2012-01-14"}}, 1),
        ({"placedOrders": {"lte": "2012-01-14", "gte": "2012-01-13"}}, 1),
        ({"placedOrders": {"gte": "2012-01-14"}}, 2),
    ],
)
def test_query_customers_with_filter_placed_orders(
    customer_filter,
    count,
    query_customer_with_filter,
    staff_api_client,
    permission_manage_users,
    customer_user,
    channel_USD,
):
    Order.objects.create(user=customer_user, channel=channel_USD)
    second_customer = User.objects.create(email="second_example@example.com")
    with freeze_time("2012-01-14 11:00:00"):
        Order.objects.create(user=second_customer, channel=channel_USD)
    variables = {"filter": customer_filter}
    response = staff_api_client.post_graphql(
        query_customer_with_filter, variables, permissions=[permission_manage_users]
    )
    content = get_graphql_content(response)
    users = content["data"]["customers"]["edges"]

    assert len(users) == count


@pytest.mark.parametrize(
    "customer_filter, count",
    [
        ({"dateJoined": {"gte": "2019-04-18"}}, 1),
        ({"dateJoined": {"lte": "2012-01-14"}}, 1),
        ({"dateJoined": {"lte": "2012-01-14", "gte": "2012-01-13"}}, 1),
        ({"dateJoined": {"gte": "2012-01-14"}}, 2),
    ],
)
def test_query_customers_with_filter_date_joined(
    customer_filter,
    count,
    query_customer_with_filter,
    staff_api_client,
    permission_manage_users,
    customer_user,
):
    with freeze_time("2012-01-14 11:00:00"):
        User.objects.create(email="second_example@example.com")
    variables = {"filter": customer_filter}
    response = staff_api_client.post_graphql(
        query_customer_with_filter, variables, permissions=[permission_manage_users]
    )
    content = get_graphql_content(response)
    users = content["data"]["customers"]["edges"]

    assert len(users) == count


@pytest.mark.parametrize(
    "customer_filter, count",
    [
        ({"numberOfOrders": {"gte": 0, "lte": 1}}, 1),
        ({"numberOfOrders": {"gte": 1, "lte": 3}}, 2),
        ({"numberOfOrders": {"gte": 0}}, 2),
        ({"numberOfOrders": {"lte": 3}}, 2),
    ],
)
def test_query_customers_with_filter_placed_orders_(
    customer_filter,
    count,
    query_customer_with_filter,
    staff_api_client,
    permission_manage_users,
    customer_user,
    channel_USD,
):
    Order.objects.bulk_create(
        [
            Order(user=customer_user, token=str(uuid.uuid4()), channel=channel_USD),
            Order(user=customer_user, token=str(uuid.uuid4()), channel=channel_USD),
            Order(user=customer_user, token=str(uuid.uuid4()), channel=channel_USD),
        ]
    )
    second_customer = User.objects.create(email="second_example@example.com")
    with freeze_time("2012-01-14 11:00:00"):
        Order.objects.create(user=second_customer, channel=channel_USD)
    variables = {"filter": customer_filter}
    response = staff_api_client.post_graphql(
        query_customer_with_filter, variables, permissions=[permission_manage_users]
    )
    content = get_graphql_content(response)
    users = content["data"]["customers"]["edges"]

    assert len(users) == count


QUERY_CUSTOMERS_WITH_SORT = """
    query ($sort_by: UserSortingInput!) {
        customers(first:5, sortBy: $sort_by) {
                edges{
                    node{
                        firstName
                    }
                }
            }
        }
"""


@pytest.mark.parametrize(
    "customer_sort, result_order",
    [
        ({"field": "FIRST_NAME", "direction": "ASC"}, ["Joe", "John", "Leslie"]),
        ({"field": "FIRST_NAME", "direction": "DESC"}, ["Leslie", "John", "Joe"]),
        ({"field": "LAST_NAME", "direction": "ASC"}, ["John", "Joe", "Leslie"]),
        ({"field": "LAST_NAME", "direction": "DESC"}, ["Leslie", "Joe", "John"]),
        ({"field": "EMAIL", "direction": "ASC"}, ["John", "Leslie", "Joe"]),
        ({"field": "EMAIL", "direction": "DESC"}, ["Joe", "Leslie", "John"]),
        ({"field": "ORDER_COUNT", "direction": "ASC"}, ["John", "Leslie", "Joe"]),
        ({"field": "ORDER_COUNT", "direction": "DESC"}, ["Joe", "Leslie", "John"]),
    ],
)
def test_query_customers_with_sort(
    customer_sort, result_order, staff_api_client, permission_manage_users, channel_USD
):
    User.objects.bulk_create(
        [
            User(
                first_name="John",
                last_name="Allen",
                email="allen@example.com",
                is_staff=False,
                is_active=True,
            ),
            User(
                first_name="Joe",
                last_name="Doe",
                email="zordon01@example.com",
                is_staff=False,
                is_active=True,
            ),
            User(
                first_name="Leslie",
                last_name="Wade",
                email="leslie@example.com",
                is_staff=False,
                is_active=True,
            ),
        ]
    )
    Order.objects.create(
        user=User.objects.get(email="zordon01@example.com"), channel=channel_USD
    )
    variables = {"sort_by": customer_sort}
    staff_api_client.user.user_permissions.add(permission_manage_users)
    response = staff_api_client.post_graphql(QUERY_CUSTOMERS_WITH_SORT, variables)
    content = get_graphql_content(response)
    users = content["data"]["customers"]["edges"]

    for order, user_first_name in enumerate(result_order):
        assert users[order]["node"]["firstName"] == user_first_name


@pytest.mark.parametrize(
    "customer_filter, count",
    [
        ({"search": "example.com"}, 2),
        ({"search": "Alice"}, 1),
        ({"search": "Kowalski"}, 1),
        ({"search": "John"}, 1),  # default_shipping_address__first_name
        ({"search": "Doe"}, 1),  # default_shipping_address__last_name
        ({"search": "wroc"}, 1),  # default_shipping_address__city
        ({"search": "pl"}, 2),  # default_shipping_address__country, email
        ({"search": "+48713988102"}, 1),
        ({"search": "7139881"}, 1),
        ({"search": "+48713"}, 1),
    ],
)
def test_query_customer_members_with_filter_search(
    customer_filter,
    count,
    query_customer_with_filter,
    staff_api_client,
    permission_manage_users,
    address,
    staff_user,
):

    User.objects.bulk_create(
        [
            User(
                email="second@example.com",
                first_name="Alice",
                last_name="Kowalski",
                is_active=False,
            ),
            User(
                email="third@example.com",
                is_active=True,
                default_shipping_address=address,
            ),
        ]
    )

    variables = {"filter": customer_filter}
    response = staff_api_client.post_graphql(
        query_customer_with_filter, variables, permissions=[permission_manage_users]
    )
    content = get_graphql_content(response)
    users = content["data"]["customers"]["edges"]

    assert len(users) == count


@pytest.mark.parametrize(
    "staff_member_filter, count",
    [({"status": "DEACTIVATED"}, 1), ({"status": "ACTIVE"}, 2)],
)
def test_query_staff_members_with_filter_status(
    staff_member_filter,
    count,
    query_staff_users_with_filter,
    staff_api_client,
    permission_manage_staff,
    staff_user,
):

    User.objects.bulk_create(
        [
            User(email="second@example.com", is_staff=True, is_active=False),
            User(email="third@example.com", is_staff=True, is_active=True),
        ]
    )

    variables = {"filter": staff_member_filter}
    response = staff_api_client.post_graphql(
        query_staff_users_with_filter, variables, permissions=[permission_manage_staff]
    )
    content = get_graphql_content(response)
    users = content["data"]["staffUsers"]["edges"]

    assert len(users) == count


def test_query_staff_members_app_no_permission(
    query_staff_users_with_filter, app_api_client, permission_manage_staff,
):

    User.objects.bulk_create(
        [
            User(email="second@example.com", is_staff=True, is_active=False),
            User(email="third@example.com", is_staff=True, is_active=True),
        ]
    )

    variables = {"filter": {"status": "DEACTIVATED"}}
    response = app_api_client.post_graphql(
        query_staff_users_with_filter, variables, permissions=[permission_manage_staff]
    )

    assert_no_permission(response)


@pytest.mark.parametrize(
    "staff_member_filter, count",
    [
        ({"search": "example.com"}, 3),
        ({"search": "Alice"}, 1),
        ({"search": "Kowalski"}, 1),
        ({"search": "John"}, 1),  # default_shipping_address__first_name
        ({"search": "Doe"}, 1),  # default_shipping_address__last_name
        ({"search": "wroc"}, 1),  # default_shipping_address__city
        ({"search": "pl"}, 3),  # default_shipping_address__country, email
    ],
)
def test_query_staff_members_with_filter_search(
    staff_member_filter,
    count,
    query_staff_users_with_filter,
    staff_api_client,
    permission_manage_staff,
    address,
    staff_user,
):
    User.objects.bulk_create(
        [
            User(
                email="second@example.com",
                first_name="Alice",
                last_name="Kowalski",
                is_staff=True,
                is_active=False,
            ),
            User(
                email="third@example.com",
                is_staff=True,
                is_active=True,
                default_shipping_address=address,
            ),
            User(
                email="customer@example.com",
                first_name="Alice",
                last_name="Kowalski",
                is_staff=False,
                is_active=True,
            ),
        ]
    )

    variables = {"filter": staff_member_filter}
    response = staff_api_client.post_graphql(
        query_staff_users_with_filter, variables, permissions=[permission_manage_staff]
    )
    content = get_graphql_content(response)
    users = content["data"]["staffUsers"]["edges"]

    assert len(users) == count


QUERY_STAFF_USERS_WITH_SORT = """
    query ($sort_by: UserSortingInput!) {
        staffUsers(first:5, sortBy: $sort_by) {
                edges{
                    node{
                        firstName
                    }
                }
            }
        }
"""


@pytest.mark.parametrize(
    "customer_sort, result_order",
    [
        # Empty string in result is first_name for staff_api_client.
        ({"field": "FIRST_NAME", "direction": "ASC"}, ["", "Joe", "John", "Leslie"]),
        ({"field": "FIRST_NAME", "direction": "DESC"}, ["Leslie", "John", "Joe", ""]),
        ({"field": "LAST_NAME", "direction": "ASC"}, ["", "John", "Joe", "Leslie"]),
        ({"field": "LAST_NAME", "direction": "DESC"}, ["Leslie", "Joe", "John", ""]),
        ({"field": "EMAIL", "direction": "ASC"}, ["John", "Leslie", "", "Joe"]),
        ({"field": "EMAIL", "direction": "DESC"}, ["Joe", "", "Leslie", "John"]),
        ({"field": "ORDER_COUNT", "direction": "ASC"}, ["John", "Leslie", "", "Joe"]),
        ({"field": "ORDER_COUNT", "direction": "DESC"}, ["Joe", "", "Leslie", "John"]),
    ],
)
def test_query_staff_members_with_sort(
    customer_sort, result_order, staff_api_client, permission_manage_staff, channel_USD
):
    User.objects.bulk_create(
        [
            User(
                first_name="John",
                last_name="Allen",
                email="allen@example.com",
                is_staff=True,
                is_active=True,
            ),
            User(
                first_name="Joe",
                last_name="Doe",
                email="zordon01@example.com",
                is_staff=True,
                is_active=True,
            ),
            User(
                first_name="Leslie",
                last_name="Wade",
                email="leslie@example.com",
                is_staff=True,
                is_active=True,
            ),
        ]
    )
    Order.objects.create(
        user=User.objects.get(email="zordon01@example.com"), channel=channel_USD
    )
    variables = {"sort_by": customer_sort}
    staff_api_client.user.user_permissions.add(permission_manage_staff)
    response = staff_api_client.post_graphql(QUERY_STAFF_USERS_WITH_SORT, variables)
    content = get_graphql_content(response)
    users = content["data"]["staffUsers"]["edges"]

    for order, user_first_name in enumerate(result_order):
        assert users[order]["node"]["firstName"] == user_first_name


USER_CHANGE_ACTIVE_STATUS_MUTATION = """
    mutation userChangeActiveStatus($ids: [ID]!, $is_active: Boolean!) {
        userBulkSetActive(ids: $ids, isActive: $is_active) {
            count
            errors {
                field
                message
            }
        }
    }
    """


def test_staff_bulk_set_active(
    staff_api_client, user_list_not_active, permission_manage_users
):
    users = user_list_not_active
    active_status = True
    variables = {
        "ids": [graphene.Node.to_global_id("User", user.id) for user in users],
        "is_active": active_status,
    }
    response = staff_api_client.post_graphql(
        USER_CHANGE_ACTIVE_STATUS_MUTATION,
        variables,
        permissions=[permission_manage_users],
    )
    content = get_graphql_content(response)
    data = content["data"]["userBulkSetActive"]
    assert data["count"] == users.count()
    users = User.objects.filter(pk__in=[user.pk for user in users])
    assert all(user.is_active for user in users)


def test_staff_bulk_set_not_active(
    staff_api_client, user_list, permission_manage_users
):
    users = user_list
    active_status = False
    variables = {
        "ids": [graphene.Node.to_global_id("User", user.id) for user in users],
        "is_active": active_status,
    }
    response = staff_api_client.post_graphql(
        USER_CHANGE_ACTIVE_STATUS_MUTATION,
        variables,
        permissions=[permission_manage_users],
    )
    content = get_graphql_content(response)
    data = content["data"]["userBulkSetActive"]
    assert data["count"] == len(users)
    users = User.objects.filter(pk__in=[user.pk for user in users])
    assert not any(user.is_active for user in users)


def test_change_active_status_for_superuser(
    staff_api_client, superuser, permission_manage_users
):
    users = [superuser]
    superuser_id = graphene.Node.to_global_id("User", superuser.id)
    active_status = False
    variables = {
        "ids": [graphene.Node.to_global_id("User", user.id) for user in users],
        "is_active": active_status,
    }
    response = staff_api_client.post_graphql(
        USER_CHANGE_ACTIVE_STATUS_MUTATION,
        variables,
        permissions=[permission_manage_users],
    )
    content = get_graphql_content(response)
    data = content["data"]["userBulkSetActive"]
    assert data["errors"][0]["field"] == superuser_id
    assert (
        data["errors"][0]["message"] == "Cannot activate or deactivate "
        "superuser's account."
    )


def test_change_active_status_for_himself(staff_api_client, permission_manage_users):
    users = [staff_api_client.user]
    user_id = graphene.Node.to_global_id("User", staff_api_client.user.id)
    active_status = False
    variables = {
        "ids": [graphene.Node.to_global_id("User", user.id) for user in users],
        "is_active": active_status,
    }
    response = staff_api_client.post_graphql(
        USER_CHANGE_ACTIVE_STATUS_MUTATION,
        variables,
        permissions=[permission_manage_users],
    )
    content = get_graphql_content(response)
    data = content["data"]["userBulkSetActive"]
    assert data["errors"][0]["field"] == user_id
    assert (
        data["errors"][0]["message"] == "Cannot activate or deactivate "
        "your own account."
    )


ADDRESS_QUERY = """
query address($id: ID!) {
    address(id: $id) {
        postalCode
        lastName
        firstName
        city
        country {
          code
        }
    }
}
"""


def test_address_query_as_owner(user_api_client, customer_user):
    address = customer_user.addresses.first()
    variables = {"id": graphene.Node.to_global_id("Address", address.pk)}
    response = user_api_client.post_graphql(ADDRESS_QUERY, variables)
    content = get_graphql_content(response)
    data = content["data"]["address"]
    assert data["country"]["code"] == address.country.code


def test_address_query_as_not_owner(
    user_api_client, customer_user, address_other_country
):
    variables = {"id": graphene.Node.to_global_id("Address", address_other_country.pk)}
    response = user_api_client.post_graphql(ADDRESS_QUERY, variables)
    content = get_graphql_content(response)
    data = content["data"]["address"]
    assert not data


def test_address_query_as_app_with_permission(
    app_api_client, address_other_country, permission_manage_users,
):
    variables = {"id": graphene.Node.to_global_id("Address", address_other_country.pk)}
    response = app_api_client.post_graphql(
        ADDRESS_QUERY, variables, permissions=[permission_manage_users]
    )
    content = get_graphql_content(response)
    data = content["data"]["address"]
    assert data["country"]["code"] == address_other_country.country.code


def test_address_query_as_app_without_permission(
    app_api_client, app, address_other_country
):

    variables = {"id": graphene.Node.to_global_id("Address", address_other_country.pk)}
    response = app_api_client.post_graphql(ADDRESS_QUERY, variables)
    assert_no_permission(response)


def test_address_query_as_anonymous_user(api_client, address_other_country):
    variables = {"id": graphene.Node.to_global_id("Address", address_other_country.pk)}
    response = api_client.post_graphql(ADDRESS_QUERY, variables)
    assert_no_permission(response)


REQUEST_EMAIL_CHANGE_QUERY = """
mutation requestEmailChange(
    $password: String!, $new_email: String!, $redirect_url: String!
) {
    requestEmailChange(
        password: $password, newEmail: $new_email, redirectUrl: $redirect_url
    ) {
        user {
            email
        }
        accountErrors {
            code
            message
            field
        }
  }
}
"""


def test_request_email_change(user_api_client, customer_user):
    variables = {
        "password": "password",
        "new_email": "new_email@example.com",
        "redirect_url": "http://www.example.com",
    }

    response = user_api_client.post_graphql(REQUEST_EMAIL_CHANGE_QUERY, variables)
    content = get_graphql_content(response)
    data = content["data"]["requestEmailChange"]
    assert data["user"]["email"] == customer_user.email


def test_request_email_change_to_existing_email(
    user_api_client, customer_user, staff_user
):
    variables = {
        "password": "password",
        "new_email": staff_user.email,
        "redirect_url": "http://www.example.com",
    }

    response = user_api_client.post_graphql(REQUEST_EMAIL_CHANGE_QUERY, variables)
    content = get_graphql_content(response)
    data = content["data"]["requestEmailChange"]
    assert not data["user"]
    assert data["accountErrors"] == [
        {
            "code": "UNIQUE",
            "message": "Email is used by other user.",
            "field": "newEmail",
        }
    ]


def test_request_email_change_with_invalid_redirect_url(
    user_api_client, customer_user, staff_user
):
    variables = {
        "password": "password",
        "new_email": "new_email@example.com",
        "redirect_url": "www.example.com",
    }

    response = user_api_client.post_graphql(REQUEST_EMAIL_CHANGE_QUERY, variables)
    content = get_graphql_content(response)
    data = content["data"]["requestEmailChange"]
    assert not data["user"]
    assert data["accountErrors"] == [
        {
            "code": "INVALID",
            "message": "Invalid URL. Please check if URL is in RFC 1808 format.",
            "field": "redirectUrl",
        }
    ]


def test_request_email_change_with_invalid_password(user_api_client, customer_user):
    variables = {
        "password": "spanishinquisition",
        "new_email": "new_email@example.com",
        "redirect_url": "http://www.example.com",
    }
    response = user_api_client.post_graphql(REQUEST_EMAIL_CHANGE_QUERY, variables)
    content = get_graphql_content(response)
    data = content["data"]["requestEmailChange"]
    assert not data["user"]
    assert data["accountErrors"][0]["code"] == AccountErrorCode.INVALID_CREDENTIALS.name
    assert data["accountErrors"][0]["field"] == "password"


EMAIL_UPDATE_QUERY = """
mutation emailUpdate($token: String!) {
    confirmEmailChange(token: $token){
        user {
            email
        }
        accountErrors {
            code
            message
            field
        }
  }
}
"""


def test_email_update(user_api_client, customer_user):
    new_email = "new_email@example.com"
    payload = {
        "old_email": customer_user.email,
        "new_email": new_email,
        "user_pk": customer_user.pk,
    }

    token = create_token(payload, timedelta(hours=1))
    variables = {"token": token}

    response = user_api_client.post_graphql(EMAIL_UPDATE_QUERY, variables)
    content = get_graphql_content(response)
    data = content["data"]["confirmEmailChange"]
    assert data["user"]["email"] == new_email


def test_email_update_to_existing_email(user_api_client, customer_user, staff_user):
    payload = {
        "old_email": customer_user.email,
        "new_email": staff_user.email,
        "user_pk": customer_user.pk,
    }
    token = create_token(payload, timedelta(hours=1))
    variables = {"token": token}

    response = user_api_client.post_graphql(EMAIL_UPDATE_QUERY, variables)
    content = get_graphql_content(response)
    data = content["data"]["confirmEmailChange"]
    assert not data["user"]
    assert data["accountErrors"] == [
        {
            "code": "UNIQUE",
            "message": "Email is used by other user.",
            "field": "newEmail",
        }
    ]<|MERGE_RESOLUTION|>--- conflicted
+++ resolved
@@ -3298,12 +3298,9 @@
     mocked_notify.assert_not_called()
 
 
-<<<<<<< HEAD
 @patch("saleor.plugins.manager.PluginsManager.notify")
-=======
-@patch("saleor.account.emails._send_password_reset_email")
 def test_account_reset_password_user_is_inactive(
-    send_password_reset_email_mock, user_api_client, customer_user
+    mocked_notify, user_api_client, customer_user
 ):
     user = customer_user
     user.is_active = False
@@ -3319,11 +3316,10 @@
     assert data["errors"] == [
         {"field": "email", "message": "User with this email is inactive"}
     ]
-    assert not send_password_reset_email_mock.called
-
-
-@patch("saleor.account.emails._send_password_reset_email")
->>>>>>> 95ce4b57
+    assert not mocked_notify.called
+
+
+@patch("saleor.plugins.manager.PluginsManager.notify")
 def test_account_reset_password_storefront_hosts_not_allowed(
     mocked_notify, user_api_client, customer_user
 ):
