# Changelog

All notable, unreleased changes to this project will be documented in this file. For the released changes, please visit the [Releases](https://github.com/mirumee/saleor/releases) page.

## [Unreleased]

- Extend editorjs validator to accept blocks different than text - #SALEOR-3354 by @mociepka
- Add query contains only schema validation - #6827 by @fowczarek
- Add introspection caching - #6871 by @fowczarek
- Refactor plugins manager(add missing tracing, optimize imports, drop plugins manager from settings) - #6890 by @fowczarek
- Add CUSTOMER_UPDATED webhook, add addresses field to customer CUSTOMER_CREATED webhook - #6898 by @piotrgrundas
- Add missing span in PluginManager - #6900 by @fowczarek
- Fix Sentry reporting - #6902 by @fowczarek
- Fix removing page types in cleardb command - #6918 by @fowczarek
- Add possibility to apply discount to order/order line with status `DRAFT` - #6930 by @korycins
- Deprecate API fields `Order.discount`, `Order.discountName`, `Order.translatedDiscountName` - #6874 by @korycins
- Fix argument validation in page resolver - #6960 by @fowczarek
- Drop `data` field from checkout line model - #6961 by @fowczarek
- Add `PRODUCT_VARIANT_CREATED`, `PRODUCT_VARIANT_UPDATED`, `PRODUCT_VARIANT_DELETED` webhooks, fix attributes field for `PRODUCT_CREATED`, `PRODUCT_UPDATED` webhooks - #6963 by @piotrgrundas
- Fix `totalCount` on connection resolver without `first` or `last` - #6975 by @fowczarek
- Fix variant resolver on `DigitalContent` - #6983 by @fowczarek
- Fix race condition on `send_fulfillment-confirmation` - #6988 by @fowczarek
- Fix resolver by id and slug for product and product variant - #6985 by @d-wysocki
- Add optional support for reporting resource limits via a stub field in `shop` - #6967 by @NyanKiyoshi
- Allow to use `Bearer` as an authorization prefix - #6996 by @korycins
- Update checkout quantity when checkout lines are deleted - #7002 by @IKarbowiak
- Raise an error when the user is trying to sort products by rank without search - #7013 by @IKarbowiak
- Fix available shipping methods - return also weight methods without weight limits - #7021 by @IKarbowiak
- Remove redundant Opentracing spans - #6994 by @fowczarek
- Trigger `PRODUCT_UPDATED` webhook for collections and categories mutations - #7051 by @d-wysocki
- Support setting value for AttributeValue mutations - #7037 by @piotrgrundas
- Validate discount value for percentage vouchers and sales - #7033 by @d-wysocki
- Optimize children field on Category type - #7045 by @IKarbowiak
- Added support for querying objects by metadata fields - #6683 by @LeOndaz, #7421 by @korycins
- Add rich text attribute input - #7059 by @piotrgrundas
- Avoid using `get_plugins_manager` method - #7052 by @IKarbowiak
- Add field `languageCode` to types: `AccountInput`, `AccountRegisterInput`, `CheckoutCreateInput`, `CustomerInput`, `Order`, `User`. Add field `languageCodeEnum` to `Order` type. Add new mutation `CheckoutLanguageCodeUpdate`. Deprecate field `Order.languageCode`.  - #6609 by @korycins
- Add benchmarks for triggered product and variants webhooks - #7061 by @d-wysocki
- Extend `Transaction` type with gateway response and `Payment` type with filter - #7062 by @IKarbowiak
- Fix invalid tax rates for lines - #7058 by @IKarbowiak
- Allow seeing unconfirmed orders - #7072 by @IKarbowiak
- Raise GraphQLError when too big integer value is provided - #7076 by @IKarbowiak
- Do not update draft order addresses when user is changing - #7088 by @IKarbowiak
- Recalculate draft order when product/variant was deleted - #7085 by @d-wysocki
- Added validation for `DraftOrderCreate` with negative quantity line - #7085 by @d-wysocki
- Remove html tags from product description_plaintext - #7094 by @d-wysocki
- Performance upgrade on orders query with shipping and billing addresses - #7083 by @tomaszszymanski129
- Performance upgrade on orders query with payment status - #7125 by @tomaszszymanski129
- Performance upgrade on orders query with events - #7120 by @tomaszszymanski129
- Performance upgrade on orders query with `user` and `userEmail` fields - #7091 by @tomaszszymanski129
- Fix dataloader for fetching checkout info - #7084 by @IKarbowiak
- Update also draft order line total price after getting the unit price from plugin - #7080 by @IKarbowiak
- Fix failing product tasks when instances are removed - #7092 by @IKarbowiak
- Catch invalid object ID and raise ValidationError - #7114 by @d-wysocki
- Update GraphQL endpoint to only match exactly `/graphql/` without trailing characters - #7117 by @IKarbowiak
- Introduce traced_resolver decorator instead of graphene middleware - #7159 by @tomaszszymanski129
- Fix failing export when exporting attribute without values - #7131 by @IKarbowiak
- Extend Vatlayer functionalities - #7101 by @korycins:
    - Allow users to enter a list of exceptions (country ISO codes) that will use the source country rather than the destination country for tax purposes.
    - Allow users to enter a list of countries for which no VAT will be added.
- Allow passing metadata to `accountRegister` mutation - #7152 by @piotrgrundas
- Fix incorrect payment data for klarna - #7150 by @IKarbowiak
- Drop deleted images from storage - #7129 by @IKarbowiak
- Fix core sorting on related fields - #7195 by @tomaszszymanski129
- Fix variants dataloaders when querying with default channel - #7206 by @tomaszszymanski129
- Performance upgrade on orders query with `subtotal` field - #7174 by @tomaszszymanski129
- Performance upgrade on orders query with `actions` field - #7175 by @tomaszszymanski129
- Performance upgrade on orders query with `totalAuthorized` field - #7170 by @tomaszszymanski129
- Fix export with empty assignment values - #7207 by @IKarbowiak
- Change exported file name - #7218 by @IKarbowiak
- Performance upgrade on `OrderLine` type with `thumbnail` field - #7224 by @tomaszszymanski129
- Use GraphQL IDs instead of database IDs in export - #7240 by @IKarbowiak
- Fix draft order tax mismatch - #7226 by @IKarbowiak
  - Introduce `calculate_order_line_total` plugin method
- Update core logging for better Celery tasks handling - #7251 by @tomaszszymanski129
- Raise ValidationError when refund cannot be performed - #7260 by @IKarbowiak
- Extend order with origin and original order values - #7326 by @IKarbowiak
- Fix customer addresses missing after customer creation - #7327 by @tomaszszymanski129
- Extend order webhook payload with fulfillment fields - #7364, #7347 by @korycins
  - fulfillments extended with:
    - total_refund_amount
    - shipping_refund_amount
    - lines
  - fulfillment lines extended with:
    - total_price_net_amount
    - total_price_gross_amount
    - undiscounted_unit_price_net
    - undiscounted_unit_price_gross
    - unit_price_net
- Extend order payload with undiscounted prices and add psp_reference to payment model - #7339 by @IKarbowiak
  - order payload extended with the following fields:
    - `undiscounted_total_net_amount`
    - `undiscounted_total_gross_amount`
    - `psp_reference` on `payment`
  - order lines extended with:
    - `undiscounted_unit_price_net_amount`
    - `undiscounted_unit_price_gross_amount`
    - `undiscounted_total_price_net_amount`
    - `undiscounted_total_price_gross_amount`
- Copy metadata fields when creating reissue - #7358 by @IKarbowiak
- Add payment webhooks - #7044 by @maarcingebala
- Fix invoice generation - #7376 by @tomaszszymanski129
- Allow defining only one field in translations - #7363 by @IKarbowiak
- Trigger `checkout_updated` hook for checkout meta mutations - #7392 by @maarcingebala
- Optimize `inputType` resolver on `AttributeValue` type - 7396 by @tomaszszymanski129
- Allow filtering pages by ids - #7393 by @IKarbowiak
- Refactor account filters - 7419 by @tomaszszymanski129
- Fix validate `min_spent` on vouchers to use net or gross value depends on `settings.display_gross_prices` - #7408 by @d-wysocki
- Fix invoice generation - #7376 by tomaszszymanski129
- Unify channel ID params #7378
  - targetChannel from ChannelDeleteInput changed to channelId
  - `channel` from `DraftOrderCreateInput` changed to channelId
  - `channel` from `DraftOrderInput` changed to channelId
  - `channel` from `pluginUpdate` changed to channelId
- Compress celery tasks related with `user_emails` and `webhooks`  - #7445 by d-wysocki
- Order events performance - #7424 by tomaszszymanski129
- Add hash to uploading images #7453 by @IKarbowiak
- Add file format validation for uploaded images - #7447 by @IKarbowiak
- Add boolean attributes - #7454 by @piotrgrundas
- Fix attaching params for address form errors - #7485 by @IKarbowiak
- Update draft order validation - #7253 by @IKarbowiak
  - Extend Order type with errors: [OrderError!]! field
  - Create tasks for deleting order lines by deleting products or variants
- Fix doubled checkout total price for one line and zero shipping price - #7532 by @IKarbowiak
- Deprecate nested objects in TranslatableContent types - #7522 by @IKarbowiak
<<<<<<< HEAD
- Add date & date time attributes - #7500 by @piotrgrundas
=======
- Fix performance for User type on resolvers: orders, gift cards, events - #7574 by @tomaszszymanski129
- Fix failing account mutations for app - #7569 by @IKarbowiak
- Modify order of auth middleware calls - #7572 by @tomaszszymanski129
>>>>>>> 75c34189

### Breaking
- Multichannel MVP: Multicurrency - #6242 by @fowczarek @d-wysocki
- Drop deprecated meta mutations - #6422 by @maarcingebala
- Drop deprecated service accounts and webhooks API - #6431 by @maarcingebala
- Drop deprecated fields from the `ProductVariant` type: `quantity`, `quantityAllocated`, `stockQuantity`, `isAvailable` - #6436 by @maarcingebala
- Drop authorization keys API - #6631 by @maarcingebala
- Drop `type` field from `AttributeValue` type - #6710 by @IKarbowiak
- Drop `apply_taxes_to_shipping_price_range` plugin hook - #6746 by @maarcingebala
- Drop `CHECKOUT_QUANTITY_CHANGED` webhook - #6797 by @d-wysocki
- Drop deprecated `taxRate` field from `ProductType` - #6795 by @d-wysocki
- Unconfirmed order manipulation - #6829 by @tomaszszymanski129
  - Remove mutations for draft order lines manipulation: `draftOrderLinesCreate`, `draftOrderLineDelete`, `draftOrderLineUpdate`
  - Use `orderLinesCreate`, `orderLineDelete`, `orderLineUpdate` mutations instead.
  - Order events enums `DRAFT_ADDED_PRODUCTS` and `DRAFT_REMOVED_PRODUCTS` are now `ADDED_PRODUCTS` and `REMOVED_PRODUCTS`
- Email interface as a plugin - #6301 by @korycins
- Remove resolving user's location from GeoIP; drop `PaymentInput.billingAddress` input field - #6784 by @maarcingebala
- Change the payload of the order webhook to handle discounts list, added fields: `Order.discounts`,
`OrderLine.unit_discount_amount`,`OrderLine.unit_discount_type`, `OrderLine.unit_discount_reason` , remove fields:
`Order.discount_amount`, `Order.discount_name`, `Order.translated_discount_name`- #6874 by @korycins
- Update checkout performance - introduce `CheckoutInfo` data class - #6958 by @IKarbowiak; Introduced changes in plugin methods definitions:
  - in the following methods, the `checkout` parameter changed to `checkout_info`:
    - `calculate_checkout_total`
    - `calculate_checkout_subtotal`
    - `calculate_checkout_shipping`
    - `get_checkout_shipping_tax_rate`
    - `calculate_checkout_line_total`
    - `calculate_checkout_line_unit_price`
    - `get_checkout_line_tax_rate`
    - `preprocess_order_creation`
  - additionally, `preprocess_order_creation` was extend with `lines_info` parameter
- Fix Avalara caching - #7036 by @fowczarek;
 - Introduced changes in plugin methods definitions:
    - `calculate_checkout_line_total`  was extended with `lines` parameter
    - `calculate_checkout_line_unit_price`  was extended with `lines` parameter
    - `get_checkout_line_tax_rate`  was extended with `lines` parameter
  To get proper taxes we should always send the whole checkout to Avalara.
- Remove triggering a webhook event `PRODUCT_UPDATED`  when calling `ProductVariantCreate` mutation.  Use `PRODUCT_VARIANT_CREATED` instead - #6963 by @piotrgrundas
- Remove triggering a webhook event `PRODUCT_UPDATED` when calling  `ProductVariantChannelListingUpdate` mutation. Use `PRODUCT_VARIANT_UPDATED` instead - #6963 by @piotrgrundas
- Refactor listing payment gateways - #7050 by @maarcingebala. Breaking changes in plugin methods: removed `get_payment_gateway` and `get_payment_gateway_for_checkout`; instead `get_payment_gateways` was added.
- Change error class in `CollectionBulkDelete` to `CollectionErrors` - #7061 by @d-wysocki
- Fix doubling price in checkout for products without tax - #7056 by @IKarbowiak
  - Introduce changes in plugins method:
    - `calculate_checkout_subtotal` has been dropped from plugins, for correct subtotal calculation, `calculate_checkout_line_total` must be set (manager method for calculating checkout subtotal uses `calculate_checkout_line_total` method)
- Make `order` property of invoice webhook payload contain order instead of order lines - #7081 by @pdblaszczyk
  - Affected webhook events: `INVOICE_REQUESTED`, `INVOICE_SENT`, `INVOICE_DELETED`
- Make quantity field on `StockInput` required - #7082 by @IKarbowiak
- Extend plugins manager to configure plugins for each plugins - #7198 by @korycins:
  - Introduce changes in API:
    - `paymentInitialize` - add `channel` parameter. Optional when only one  channel exists.
    - `pluginUpdate` - add `channel` parameter.
    - `availablePaymentGateways` - add `channel` parameter.
    - `storedPaymentSources` - add `channel` parameter.
    - `requestPasswordReset` - add `channel` parameter.
    - `requestEmailChange` - add `channel` parameter.
    - `confirmEmailChange` - add `channel` parameter.
    - `accountRequestDeletion` - add `channel` parameter.
    - change structure of type `Plugin`:
      - add `globalConfiguration` field for storing configuration when a plugin is globally configured
      - add `channelConfigurations` field for storing plugin configuration for each channel
      - removed `configuration` field, use `globalConfiguration` and `channelConfigurations` instead
    - change structure of input `PluginFilterInput`:
      - add `statusInChannels` field
      - add `type` field
      - removed `active` field. Use `statusInChannels` instead
  - Change plugin webhook endpoint - #7332 by @korycins.
    - Use /plugins/channel/<channel_slug>/<plugin_id> for plugins with channel configuration
    - Use /plugins/global/<plugin_id> for plugins with global configuration
    - Remove /plugin/<plugin_id> endpoint

- Add description to shipping method - #7116 by @IKarbowiak
  - `ShippingMethod` was extended with `description` field.
  - `ShippingPriceInput` was extended with `description` field
  - Extended `shippingPriceUpdate`, `shippingPriceCreate` mutation to add/edit description
  - Input field in `shippingPriceTranslate` changed to `ShippingPriceTranslationInput`
- Drop deprecated queries and mutations - #7199 by @IKarbowiak
  - drop `url` field from `Category` type
  - drop `url` field from `Category` type
  - drop `url` field from `Product` type
  - drop `localized` fild from `Money` type
  - drop `permissions` field from `User` type
  - drop `navigation` field from `Shop` type
  - drop `isActive` from `AppInput`
  - drop `value` from `AttributeInput`
  - drop `customerId` from `checkoutCustomerAttach`
  - drop `stockAvailability` argument from `products` query
  - drop `created` and `status` arguments from `orders` query
  - drop `created` argument from `draftOrders` query
  - drop `productType` from `ProductFilter`
  - deprecate mutations' `<name>Errors`, typed `errors` fields and remove deprecation
- Add channel data to Order webhook - #7299 by @krzysztofwolski
- Always create new checkout in `checkoutCreate` mutation - #7318 by @IKarbowiak
  - deprecate `created` return field on `checkoutCreate` mutation
- Return empty values list for attribute without choices - #7394 by @fowczarek
  - `values` for attributes without choices from now are empty list.
  - attributes with choices - `DROPDOWN` and `MULTISELECT`
  - attributes without choices - `FILE`, `REFERENCE`, `NUMERIC` and `RICH_TEXT`
- Unify checkout identifier in checkout mutations and queries - #7511 by @IKarbowiak
- Use root level channel argument for filtering and sorting - #7374 by @IKarbowiak
  - drop `channel` field from filters and sorters

### Other

- Fix creating translations with app - #6804 by @krzysztofwolski
- Add possibility to provide external payment ID during the conversion draft order to order - #6320 by @korycins
- Add basic rating for `Products` - #6284 by @korycins
- Add metadata to shipping zones and shipping methods - #6340 by @maarcingebala
- Add Page Types - #6261 by @IKarbowiak
- Migrate draftjs content to editorjs format - #6430 by @IKarbowiak
- Add editorjs sanitizer - #6456 by @IKarbowiak
- Add generic FileUpload mutation - #6470 by @IKarbowiak
- Order confirmation backend - #6498 by @tomaszszymanski129
- Fix password reset request - #6351 by @Manfred-Madelaine-pro, Ambroise and Pierre
- Refund products support - #6530 by @korycins
- Add possibility to exclude products from shipping method - #6506 by @korycins
- Add availableShippingMethods to the Shop type - #6551 by @IKarbowiak
- Add delivery time to shipping method - #6564 by @IKarbowiak
- Introduce file attributes - #6568 by @IKarbowiak
- Shipping zone description - #6653 by @tomaszszymanski129
- Add metadata to menu and menu item - #6648 by @tomaszszymanski129
- Get tax rate from plugins - #6649 by @IKarbowiak
- Added support for querying user by email - #6632 @LeOndaz
- Add order shipping tax rate - #6678 by @IKarbowiak
- Deprecate field `descriptionJSON` from `Product`, `Category`, `Collection` and field `contentJSON` from `Page` - #6692 by @d-wysocki
- Fix products visibility - #6704 by @IKarbowiak
- Introduce page reference attributes - #6624 by @IKarbowiak
- Introduce product reference attributes - #6711 by @IKarbowiak
- Add metadata to warehouse - #6727 by @d-wysocki
- Add page webhooks: `PAGE_CREATED`, `PAGE_UPDATED` and `PAGE_DELETED` - #6787 by @d-wysocki
- Introduce numeric attributes - #6790 by @IKarbowiak
- Add `PRODUCT_DELETED` webhook - #6794 by @d-wysocki
- Fix `product_updated` and `product_created` webhooks - #6798 by @d-wysocki
- Add interface for integrating the auth plugins - #6799 by @korycins
- Fix page `contentJson` field to return JSON - #6832 by @d-wysocki
- Add SendgridPlugin - #6793 by @korycins
- Add SearchRank to search product by name and description. New enum added to `ProductOrderField` - `RANK` - which returns results sorted by search rank - #6872 by @d-wysocki
- Allocate stocks for order lines in a bulk way - #6877 by @IKarbowiak
- Add product description_plaintext to populatedb - #6894 by @d-wysocki
- Add uploading video URLs to product's gallery - #6838 by @GrzegorzDerdak
- Deallocate stocks for order lines in a bulk way - #6896 by @IKarbowiak
- Prevent negative available quantity - #6897 by @d-wysocki
- Fix CheckoutLinesInfoByCheckoutTokenLoader dataloader - #6929 by @IKarbowiak
- Change the `app` query to return info about the currently authenticated app - #6928 by @d-wysocki
- Add default sorting by rank for search products - #6936 by @d-wysocki
- Fix exporting product description to xlsx - #6959 by @IKarbowiak
- Add `Shop.version` field to query API version - #6980 by @maarcingebala
- Return empty results when filtering by non-existing attribute - #7025 by @maarcingebala
- Add new authorization header `Authorization-Bearer` - #6998 by @korycins
- Add field `paymentMethodType` to `Payment` object - #7073 by @korycins
- Unify Warehouse Address API - #7481 by @d-wysocki
    - deprecate `companyName` on `Warehouse` type
    - remove `companyName` on `WarehouseInput` type
    - remove `WarehouseAddressInput` on `WarehouseUpdateInput` and `WarehouseCreateInput`, and change it to `AddressInput`
- Fix passing incorrect customer email to payment gateways - #7486 by @korycins

# 2.11.1

- Add support for Apple Pay on the web - #6466 by @korycins

## 2.11.0

### Features

- Add products export - #5255 by @IKarbowiak
- Add external apps support - #5767 by @korycins
- Invoices backend - #5732 by @tomaszszymanski129
- Adyen drop-in integration - #5914 by @korycins, @IKarbowiak
- Add a callback view to plugins - #5884 by @korycins
- Support pushing webhook events to message queues - #5940 by @patrys, @korycins
- Send a confirmation email when the order is canceled or refunded - #6017
- No secure cookie in debug mode - #6082 by @patrys, @orzechdev
- Add searchable and available for purchase flags to product - #6060 by @IKarbowiak
- Add `TotalPrice` to `OrderLine` - #6068 @fowczarek
- Add `PRODUCT_UPDATED` webhook event - #6100 by @tomaszszymanski129
- Search orders by GraphQL payment ID - #6135 by @korycins
- Search orders by a custom key provided by payment gateway - #6135 by @korycins
- Add ability to set a default product variant - #6140 by @tomaszszymanski129
- Allow product variants to be sortable - #6138 by @tomaszszymanski129
- Allow fetching stocks for staff users only with `MANAGE_ORDERS` permissions - #6139 by @fowczarek
- Add filtering to `ProductVariants` query and option to fetch variant by SKU in `ProductVariant` query - #6190 by @fowczarek
- Add filtering by Product IDs to `products` query - #6224 by @GrzegorzDerdak
- Add `change_currency` command - #6016 by @maarcingebala
- Add dummy credit card payment - #5822 by @IKarbowiak
- Add custom implementation of UUID scalar - #5646 by @koradon
- Add `AppTokenVerify` mutation - #5716 by @korycins

### Breaking Changes

- Refactored JWT support. Requires handling of JWT token in the storefront (a case when the backend returns the exception about the invalid token). - #5734, #5816 by @korycins
- New logging setup will now output JSON logs in production mode for ease of feeding them into log collection systems like Logstash or CloudWatch Logs - #5699 by @patrys
- Deprecate `WebhookEventType.CHECKOUT_QUANTITY_CHANGED` - #5837 by @korycins
- Anonymize and update order and payment fields; drop `PaymentSecureConfirm` mutation, drop Payment type fields: `extraData`, `billingAddress`, `billingEmail`, drop `gatewayResponse` from `Transaction` type - #5926 by @IKarbowiak
- Switch the HTTP stack from WSGI to ASGI based on Uvicorn - #5960 by @patrys
- Add `MANAGE_PRODUCT_TYPES_AND_ATTRIBUTES` permission, which is now required to access all attributes and product types related mutations - #6219 by @IKarbowiak

### Fixes

- Fix payment fields in order payload for webhooks - #5862 by @korycins
- Fix specific product voucher in draft orders - #5727 by @fowczarek
- Explicit country assignment in default shipping zones - #5736 by @maarcingebala
- Drop `json_content` field from the `Menu` model - #5761 by @maarcingebala
- Strip warehouse name in mutations - #5766 by @koradon
- Add missing order events during checkout flow - #5684 by @koradon
- Update Google Merchant to get tax rate based by plugin manager - #5823 by @gabmartinez
- Allow unicode in slug fields - #5877 by @IKarbowiak
- Fix empty plugin object result after `PluginUpdate` mutation - #5968 by @gabmartinez
- Allow finishing checkout when price amount is 0 - #6064 by @IKarbowiak
- Fix incorrect tax calculation for Avatax - #6035 by @korycins
- Fix incorrect calculation of subtotal with active Avatax - #6035 by @korycins
- Fix incorrect assignment of tax code for Avatax - #6035 by @korycins
- Do not allow negative product price - #6091 by @IKarbowiak
- Handle None as attribute value - #6092 by @IKarbowiak
- Fix for calling `order_created` before the order was saved - #6095 by @korycins
- Update default decimal places - #6098 by @IKarbowiak
- Avoid assigning the same pictures twice to a variant - #6112 by @IKarbowiak
- Fix crashing system when Avalara is improperly configured - #6117 by @IKarbowiak
- Fix for failing finalising draft order - #6133 by @korycins
- Remove corresponding draft order lines when variant is removing - #6119 by @IKarbowiak
- Update required perms for apps management - #6173 by @IKarbowiak
- Raise an error for an empty key in metadata - #6176 by @IKarbowiak
- Add attributes to product error - #6181 by @IKarbowiak
- Allow to add product variant with 0 price to draft order - #6189 by @IKarbowiak
- Fix deleting product when default variant is deleted - #6186 by @IKarbowiak
- Fix get unpublished products, product variants and collection as app - #6194 by @fowczarek
- Set `OrderFulfillStockInput` fields as required - #6196 by @IKarbowiak
- Fix attribute filtering by categories and collections - #6214 by @fowczarek
- Fix `is_visible` when `publication_date` is today - #6225 by @korycins
- Fix filtering products by multiple attributes - #6215 by @GrzegorzDerdak
- Add attributes validation while creating/updating a product's variant - #6269 by @GrzegorzDerdak
- Add metadata to page model - #6292 by @dominik-zeglen
- Fix for unnecesary attributes validation while updating simple product - #6300 by @GrzegorzDerdak
- Include order line total price to webhook payload - #6354 by @korycins
- Fix for fulfilling an order when product quantity equals allocated quantity - #6333 by @GrzegorzDerdak
- Fix for the ability to filter products on collection - #6363 by @GrzegorzDerdak

## 2.10.2

- Add command to change currencies in the database - #5906 by @d-wysocki

## 2.10.1

- Fix multiplied stock quantity - #5675 by @fowczarek
- Fix invalid allocation after migration - #5678 by @fowczarek
- Fix order mutations as app - #5680 by @fowczarek
- Prevent creating checkout/draft order with unpublished product - #5676 by @d-wysocki

## 2.10.0

- OpenTracing support - #5188 by @tomaszszymanski129
- Account confirmation email - #5126 by @tomaszszymanski129
- Relocate `Checkout` and `CheckoutLine` methods into separate module and update checkout related plugins to use them - #4980 by @krzysztofwolski
- Fix problem with free shipping voucher - #4942 by @IKarbowiak
- Add sub-categories to random data - #4949 by @IKarbowiak
- Deprecate `localized` field in Money type - #4952 by @IKarbowiak
- Fix for shipping API not applying taxes - #4913 by @kswiatek92
- Query object translation with only `manage_translation` permission - #4914 by @fowczarek
- Add customer note to draft orders API - #4973 by @IKarbowiak
- Allow to delete category and leave products - #4970 by @IKarbowiak
- Remove thumbnail generation from migration - #3494 by @kswiatek92
- Rename 'shipping_date' field in fulfillment model to 'created' - #2433 by @kswiatek92
- Reduce number of queries for 'checkoutComplete' mutation - #4989 by @IKarbowiak
- Force PyTest to ignore the environment variable containing the Django settings module - #4992 by @NyanKiyoshi
- Extend JWT token payload with user information - #4987 by @salwator
- Optimize the queries for product list in the dashboard - #4995 by @IKarbowiak
- Drop dashboard 1.0 - #5000 by @IKarbowiak
- Fixed serialization error on weight fields when running `loaddata` and `dumpdb` - #5005 by @NyanKiyoshi
- Fixed JSON encoding error on Google Analytics reporting - #5004 by @NyanKiyoshi
- Create custom field to translation, use new translation types in translations query - #5007 by @fowczarek
- Take allocated stock into account in `StockAvailability` filter - #5019 by @simonbru
- Generate matching postal codes for US addresses - #5033 by @maarcingebala
- Update debug toolbar - #5032 by @IKarbowiak
- Allow staff member to receive notification about customers orders - #4993 by @kswiatek92
- Add user's global id to the JWT payload - #5039 by @salwator
- Make middleware path resolving lazy - #5041 by @NyanKiyoshi
- Generate slug on saving the attribute value - #5055 by @fowczarek
- Fix order status after order update - #5072 by @fowczarek
- Extend top-level connection resolvers with ability to sort results - #5018 by @fowczarek
- Drop storefront 1.0 - #5043 by @IKarbowiak
- Replace permissions strings with enums - #5038 by @kswiatek92
- Remove gateways forms and templates - #5075 by @IKarbowiak
- Add `Wishlist` models and GraphQL endpoints - #5021 by @derenio
- Remove deprecated code - #5107 by @IKarbowiak
- Fix voucher start date filtering - #5133 by @dominik-zeglen
- Search by sku in products query - #5117 by @fowczarek
- Send fulfillment update email - #5118 by @IKarbowiak
- Add address query - #5148 by @kswiatek92
- Add `checkout_quantity_changed` webhook - #5042 by @derenio
- Remove unnecessary `manage_orders` permission - #5142 by @kswiatek92
- Mutation to change the user email - #5076 by @kswiatek92
- Add MyPy checks - #5150 by @IKarbowiak
- Move extracting user or service account to utils - #5152 by @kswiatek92
- Deprecate order status/created arguments - #5076 by @kswiatek92
- Fix getting title field in page mutations #5160 by @maarcingebala
- Copy public and private metadata from the checkout to the order upon creation - #5165 by @dankolbman
- Add warehouses and stocks- #4986 by @szewczykmira
- Add permission groups - #5176, #5513 by @IKarbowiak
- Drop `gettext` occurrences - #5189 by @IKarbowiak
- Fix `product_created` webhook - #5187 by @dzkb
- Drop unused resolver `resolve_availability` - #5190 by @maarcingebala
- Fix permission for `checkoutCustomerAttach` mutation - #5192 by @maarcingebala
- Restrict access to user field - #5194 by @maarcingebala
- Unify permission for service account API client in test - #5197 by @fowczarek
- Add additional confirmation step to `checkoutComplete` mutation - #5179 by @salwator
- Allow sorting warehouses by name - #5211 by @dominik-zeglen
- Add anonymization to GraphQL's `webhookSamplePayload` endpoint - #5161 @derenio
- Add slug to `Warehouse`, `Product` and `ProductType` models - #5196 by @IKarbowiak
- Add mutation for assigning, unassigning shipping zones to warehouse - #5217 by @kswiatek92
- Fix passing addresses to `PaymentData` objects - #5223 by @maarcingebala
- Return `null` when querying `me` as an anonymous user - #5231 by @maarcingebala
- Added `PLAYGROUND_ENABLED` environment variable/setting to allow to enable the GraphQL playground when `DEBUG` is disabled - #5254 by @NyanKiyoshi
- Fix access to order query when request from service account - #5258 by @fowczarek
- Customer shouldn't be able to see draft orders by token - #5259 by @fowczarek
- Customer shouldn't be able to query checkout with another customer - #5268 by @fowczarek
- Added integration support of Jaeger Tracing - #5282 by @NyanKiyoshi
- Return `null` when querying `me` as an anonymous user - #5231 as @maarcingebala
- Add `fulfillment created` webhook - @szewczykmira
- Unify metadata API - #5178 by @fowczarek
- Add compiled versions of emails to the repository - #5260 by @tomaszszymanski129
- Add required prop to fields where applicable - #5293 by @dominik-zeglen
- Drop `get_absolute_url` methods - #5299 by @IKarbowiak
- Add `--force` flag to `cleardb` command - #5302 by @maarcingebala
- Require non-empty message in `orderAddNote` mutation - #5316 by @maarcingebala
- Stock management refactor - #5323 by @IKarbowiak
- Add discount error codes - #5348 by @IKarbowiak
- Add benchmarks to checkout mutations - #5339 by @fowczarek
- Add pagination tests - #5363 by @fowczarek
- Add ability to assign multiple warehouses in mutations to create/update a shipping zone - #5399 by @fowczarek
- Add filter by ids to the `warehouses` query - #5414 by @fowczarek
- Add shipping rate price validation - #5411 by @kswiatek92
- Remove unused settings and environment variables - #5420 by @maarcingebala
- Add product price validation - #5413 by @kswiatek92
- Add attribute validation to `attributeAssign` mutation - #5423 by @kswiatek92
- Add possibility to update/delete more than one item in metadata - #5446 by @koradon
- Check if image exists before validating - #5425 by @kswiatek92
- Fix warehouses query not working without id - #5441 by @koradon
- Add `accountErrors` to `CreateToken` mutation - #5437, #5465 by @koradon
- Raise `GraphQLError` if filter has invalid IDs - #5460 by @gabmartinez
- Use `AccountErrorCode.INVALID_CREDENTIALS` instead of `INVALID_PASSWORD` - #5495 by @koradon
- Add tests for pagination - #5468 by @koradon
- Add `Job` abstract model and interface - #5510 by @IKarbowiak
- Refactor implementation of allocation - #5445 by @fowczarek
- Fix `WeightScalar` - #5530 by @koradon
- Add `OrderFulfill` mutation - #5525 by @fowczarek
- Add "It Works" page - #5494 by @IKarbowiak and @dominik-zeglen
- Extend errors in `OrderFulfill` mutation - #5553 by @fowczarek
- Refactor `OrderCancel` mutation for multiple warehouses - #5554 by @fowczarek
- Add negative weight validation - #5564 by @fowczarek
- Add error when user pass empty object as address - #5585 by @fowczarek
- Fix payment creation without shipping method - #5444 by @d-wysocki
- Fix checkout and order flow with variant without inventory tracking - #5599 by @fowczarek
- Fixed JWT expired token being flagged as unhandled error rather than handled. - #5603 by @NyanKiyoshi
- Refactor read-only middleware - #5602 by @maarcingebala
- Fix availability for variants without inventory tracking - #5605 by @fowczarek
- Drop support for configuring Vatlayer plugin from settings file. - #5614 by @korycins
- Add ability to query category, collection or product by slug - #5574 by @koradon
- Add `quantityAvailable` field to `ProductVariant` type - #5628 by @fowczarek
- Use tags rather than time-based logs for information on requests - #5608 by @NyanKiyoshi

## 2.9.0

### API

- Add mutation to change customer's first name last name - #4489 by @fowczarek
- Add mutation to delete customer's account - #4494 by @fowczarek
- Add mutation to change customer's password - #4656 by @fowczarek
- Add ability to customize email sender address in emails sent by Saleor - #4820 by @NyanKiyoshi
- Add ability to filter attributes per global ID - #4640 by @NyanKiyoshi
- Add ability to search product types by value (through the name) - #4647 by @NyanKiyoshi
- Add queries and mutation for serving and saving the configuration of all plugins - #4576 by @korycins
- Add `redirectUrl` to staff and user create mutations - #4717 by @fowczarek
- Add error codes to mutations responses - #4676 by @Kwaidan00
- Add translations to countries in `shop` query - #4732 by @fowczarek
- Add support for sorting product by their attribute values through given attribute ID - #4740 by @NyanKiyoshi
- Add descriptions for queries and query arguments - #4758 by @maarcingebala
- Add support for Apollo Federation - #4825 by @salwator
- Add mutation to create multiple product variants at once - #4735 by @fowczarek
- Add default value to custom errors - #4797 by @fowczarek
- Extend `availablePaymentGateways` field with gateways' configuration data - #4774 by @salwator
- Change `AddressValidationRules` API - #4655 by @Kwaidan00
- Use search in a consistent way; add sort by product type name and publication status to `products` query. - #4715 by @fowczarek
- Unify `menuItemMove` mutation with other reordering mutations - #4734 by @NyanKiyoshi
- Don't create an order when the payment was unsuccessful - #4500 by @NyanKiyoshi
- Don't require shipping information in checkout for digital orders - #4573 by @NyanKiyoshi
- Drop `manage_users` permission from the `permissions` query - #4854 by @maarcingebala
- Deprecate `inCategory` and `inCollection` attributes filters in favor of `filter` argument - #4700 by @NyanKiyoshi & @khalibloo
- Remove `PaymentGatewayEnum` from the schema, as gateways now are dynamic plugins - #4756 by @salwator
- Require `manage_products` permission to query `costPrice` and `stockQuantity` fields - #4753 by @NyanKiyoshi
- Refactor account mutations - #4510, #4668 by @fowczarek
- Fix generating random avatars when updating staff accounts - #4521 by @maarcingebala
- Fix updating JSON menu representation in mutations - #4524 by @maarcingebala
- Fix setting variant's `priceOverride` and `costPrice` to `null` - #4754 by @NyanKiyoshi
- Fix fetching staff user without `manage_users` permission - #4835 by @fowczarek
- Ensure that a GraphQL query is a string - #4836 by @nix010
- Add ability to configure the password reset link - #4863 by @fowczarek
- Fixed a performance issue where Saleor would sometimes run huge, unneeded prefetches when resolving categories or collections - #5291 by @NyanKiyoshi
- uWSGI now forces the django application to directly load on startup instead of being lazy - #5357 by @NyanKiyoshi

### Core

- Add enterprise-grade attributes management - #4351 by @dominik-zeglen and @NyanKiyoshi
- Add extensions manager - #4497 by @korycins
- Add service accounts - backend support - #4689 by @korycins
- Add support for webhooks - #4731 by @korycins
- Migrate the attributes mapping from HStore to many-to-many relation - #4663 by @NyanKiyoshi
- Create general abstraction for object metadata - #4447 by @salwator
- Add metadata to `Order` and `Fulfillment` models - #4513, #4866 by @szewczykmira
- Migrate the tax calculations to plugins - #4497 by @korycins
- Rewrite payment gateways using plugin architecture - #4669 by @salwator
- Rewrite Stripe integration to use PaymentIntents API - #4606 by @salwator
- Refactor password recovery system - #4617 by @fowczarek
- Add functionality to sort products by their "minimal variant price" - #4416 by @derenio
- Add voucher's "once per customer" feature - #4442 by @fowczarek
- Add validations for minimum password length in settings - #4735 by @fowczarek
- Add form to configure payments in the dashboard - #4807 by @szewczykmira
- Change `unique_together` in `AttributeValue` - #4805 by @fowczarek
- Change max length of SKU to 255 characters - #4811 by @lex111
- Distinguish `OrderLine` product name and variant name - #4702 by @fowczarek
- Fix updating order status after automatic fulfillment of digital products - #4709 by @korycins
- Fix error when updating or creating a sale with missing required values - #4778 by @NyanKiyoshi
- Fix error filtering pages by URL in the dashboard 1.0 - #4776 by @NyanKiyoshi
- Fix display of the products tax rate in the details page of dashboard 1.0 - #4780 by @NyanKiyoshi
- Fix adding the same product into a collection multiple times - #4518 by @NyanKiyoshi
- Fix crash when placing an order when a customer happens to have the same address more than once - #4824 by @NyanKiyoshi
- Fix time zone based tests - #4468 by @fowczarek
- Fix serializing empty URLs as a string when creating menu items - #4616 by @maarcingebala
- The invalid IP address in HTTP requests now fallback to the requester's IP address. - #4597 by @NyanKiyoshi
- Fix product variant update with current attribute values - #4936 by @fowczarek
- Update checkout last field and add auto now fields to save with update_fields parameter - #5177 by @IKarbowiak

### Dashboard 2.0

- Allow selecting the number of rows displayed in dashboard's list views - #4414 by @benekex2
- Add ability to toggle visible columns in product list - #4608 by @dominik-zeglen
- Add voucher settings - #4556 by @benekex2
- Contrast improvements - #4508 by @benekex2
- Display menu item form errors - #4551 by @dominik-zeglen
- Do not allow random IDs to appear in snapshots - #4495 by @dominik-zeglen
- Input UI changes - #4542 by @benekex2
- Implement new menu design - #4476 by @benekex2
- Refetch attribute list after closing modal - #4615 by @dominik-zeglen
- Add config for Testcafe - #4553 by @dominik-zeglen
- Fix product type taxes select - #4453 by @benekex2
- Fix form reloading - #4467 by @dominik-zeglen
- Fix voucher limit value when checkbox unchecked - #4456 by @benekex2
- Fix searches and pickers - #4487 by @dominik-zeglen
- Fix dashboard menu styles - #4491 by @benekex2
- Fix menu responsiveness - #4511 by @benekex2
- Fix loosing focus while typing in the product description field - #4549 by @dominik-zeglen
- Fix MUI warnings - #4588 by @dominik-zeglen
- Fix bulk action checkboxes - #4618 by @dominik-zeglen
- Fix rendering user avatar when it's empty #4546 by @maarcingebala
- Remove Dashboard 2.0 files form Saleor repository - #4631 by @dominik-zeglen
- Fix CreateToken mutation to use NonNull on errors field #5415 by @gabmartinez

### Other notable changes

- Replace Pipenv with Poetry - #3894 by @michaljelonek
- Upgrade `django-prices` to v2.1 - #4639 by @NyanKiyoshi
- Disable reports from uWSGI about broken pipe and write errors from disconnected clients - #4596 by @NyanKiyoshi
- Fix the random failures of `populatedb` trying to create users with an existing email - #4769 by @NyanKiyoshi
- Enforce `pydocstyle` for Python docstrings over the project - #4562 by @NyanKiyoshi
- Move Django Debug Toolbar to dev requirements - #4454 by @derenio
- Change license for artwork to CC-BY 4.0
- New translations:
  - Greek

## 2.8.0

### Core

- Avatax backend support - #4310 by @korycins
- Add ability to store used payment sources in gateways (first implemented in Braintree) - #4195 by @salwator
- Add ability to specify a minimal quantity of checkout items for a voucher - #4427 by @fowczarek
- Change the type of start and end date fields from Date to DateTime - #4293 by @fowczarek
- Revert the custom dynamic middlewares - #4452 by @NyanKiyoshi

### Dashboard 2.0

- UX improvements in Vouchers section - #4362 by @benekex2
- Add company address configuration - #4432 by @benekex2
- Require name when saving a custom list filter - #4269 by @benekex2
- Use `esModuleInterop` flag in `tsconfig.json` to simplify imports - #4372 by @dominik-zeglen
- Use hooks instead of a class component in forms - #4374 by @dominik-zeglen
- Drop CSRF token header from API client - #4357 by @dominik-zeglen
- Fix various bugs in the product section - #4429 by @dominik-zeglen

### Other notable changes

- Fix error when creating a checkout with voucher code - #4292 by @NyanKiyoshi
- Fix error when users enter an invalid phone number in an address - #4404 by @NyanKiyoshi
- Fix error when adding a note to an anonymous order - #4319 by @NyanKiyoshi
- Fix gift card duplication error in the `populatedb` script - #4336 by @fowczarek
- Fix vouchers apply once per order - #4339 by @fowczarek
- Fix discount tests failing at random - #4401 by @korycins
- Add `SPECIFIC_PRODUCT` type to `VoucherType` - #4344 by @fowczarek
- New translations:
  - Icelandic
- Refactored the backend side of `checkoutCreate` to improve performances and prevent side effects over the user's checkout if the checkout creation was to fail. - #4367 by @NyanKiyoshi
- Refactored the logic of cleaning the checkout shipping method over the API, so users do not lose the shipping method when updating their checkout. If the shipping method becomes invalid, it will be replaced by the cheapest available. - #4367 by @NyanKiyoshi & @szewczykmira
- Refactored process of getting available shipping methods to make it easier to understand and prevent human-made errors. - #4367 by @NyanKiyoshi
- Moved 3D secure option to Braintree plugin configuration and update config structure mechanism - #4751 by @salwator

## 2.7.0

### API

- Create order only when payment is successful - #4154 by @NyanKiyoshi
- Order Events containing order lines or fulfillment lines now return the line object in the GraphQL API - #4114 by @NyanKiyoshi
- GraphQL now prints exceptions to stderr as well as returning them or not - #4148 by @NyanKiyoshi
- Refactored API resolvers to static methods with root typing - #4155 by @NyanKiyoshi
- Add phone validation in the GraphQL API to handle the library upgrade - #4156 by @NyanKiyoshi

### Core

- Add basic Gift Cards support in the backend - #4025 by @fowczarek
- Add the ability to sort products within a collection - #4123 by @NyanKiyoshi
- Implement customer events - #4094 by @NyanKiyoshi
- Merge "authorize" and "capture" operations - #4098 by @korycins, @NyanKiyoshi
- Separate the Django middlewares from the GraphQL API middlewares - #4102 by @NyanKiyoshi, #4186 by @cmiacz

### Dashboard 2.0

- Add navigation section - #4012 by @dominik-zeglen
- Add filtering on product list - #4193 by @dominik-zeglen
- Add filtering on orders list - #4237 by @dominik-zeglen
- Change input style and improve Storybook stories - #4115 by @dominik-zeglen
- Migrate deprecated fields in Dashboard 2.0 - #4121 by @benekex2
- Add multiple select checkbox - #4133, #4146 by @benekex2
- Rename menu items in Dashboard 2.0 - #4172 by @benekex2
- Category delete modal improvements - #4171 by @benekex2
- Close modals on click outside - #4236 - by @benekex2
- Use date localize hook in translations - #4202 by @dominik-zeglen
- Unify search API - #4200 by @dominik-zeglen
- Default default PAGINATE_BY - #4238 by @dominik-zeglen
- Create generic filtering interface - #4221 by @dominik-zeglen
- Add default state to rich text editor = #4281 by @dominik-zeglen
- Fix translation discard button - #4109 by @benekex2
- Fix draftail options and icons - #4132 by @benekex2
- Fix typos and messages in Dashboard 2.0 - #4168 by @benekex2
- Fix view all orders button - #4173 by @benekex2
- Fix visibility card view - #4198 by @benekex2
- Fix query refetch after selecting an object in list - #4272 by @dominik-zeglen
- Fix image selection in variants - #4270 by @benekex2
- Fix collection search - #4267 by @dominik-zeglen
- Fix quantity height in draft order edit - #4273 by @benekex2
- Fix checkbox clickable area size - #4280 by @dominik-zeglen
- Fix breaking object selection in menu section - #4282 by @dominik-zeglen
- Reset selected items when tab switch - #4268 by @benekex2

### Other notable changes

- Add support for Google Cloud Storage - #4127 by @chetabahana
- Adding a nonexistent variant to checkout no longer crashes - #4166 by @NyanKiyoshi
- Disable storage of Celery results - #4169 by @NyanKiyoshi
- Disable polling in Playground - #4188 by @maarcingebala
- Cleanup code for updated function names and unused argument - #4090 by @jxltom
- Users can now add multiple "Add to Cart" forms in a single page - #4165 by @NyanKiyoshi
- Fix incorrect argument in `get_client_token` in Braintree integration - #4182 by @maarcingebala
- Fix resolving attribute values when transforming them to HStore - #4161 by @maarcingebala
- Fix wrong calculation of subtotal in cart page - #4145 by @korycins
- Fix margin calculations when product/variant price is set to zero - #4170 by @MahmoudRizk
- Fix applying discounts in checkout's subtotal calculation in API - #4192 by @maarcingebala
- Fix GATEWAYS_ENUM to always contain all implemented payment gateways - #4108 by @koradon

## 2.6.0

### API

- Add unified filtering interface in resolvers - #3952, #4078 by @korycins
- Add mutations for bulk actions - #3935, #3954, #3967, #3969, #3970 by @akjanik
- Add mutation for reordering menu items - #3958 by @NyanKiyoshi
- Optimize queries for single nodes - #3968 @NyanKiyoshi
- Refactor error handling in mutations #3891 by @maarcingebala & @akjanik
- Specify mutation permissions through Meta classes - #3980 by @NyanKiyoshi
- Unify pricing access in products and variants - #3948 by @NyanKiyoshi
- Use only_fields instead of exclude_fields in type definitions - #3940 by @michaljelonek
- Prefetch collections when getting sales of a bunch of products - #3961 by @NyanKiyoshi
- Remove unnecessary dedents from GraphQL schema so new Playground can work - #4045 by @salwator
- Restrict resolving payment by ID - #4009 @NyanKiyoshi
- Require `checkoutId` for updating checkout's shipping and billing address - #4074 by @jxltom
- Handle errors in `TokenVerify` mutation - #3981 by @fowczarek
- Unify argument names in types and resolvers - #3942 by @NyanKiyoshi

### Core

- Use Black as the default code formatting tool - #3852 by @krzysztofwolski and @NyanKiyoshi
- Dropped Python 3.5 support - #4028 by @korycins
- Rename Cart to Checkout - #3963 by @michaljelonek
- Use data classes to exchange data with payment gateways - #4028 by @korycins
- Refactor order events - #4018 by @NyanKiyoshi

### Dashboard 2.0

- Add bulk actions - #3955 by @dominik-zeglen
- Add user avatar management - #4030 by @benekex2
- Add navigation drawer support on mobile devices - #3839 by @benekex2
- Fix rendering validation errors in product form - #4024 by @benekex2
- Move dialog windows to query string rather than router paths - #3953 by @dominik-zeglen
- Update order events types - #4089 by @jxltom
- Code cleanup by replacing render props with react hooks - #4010 by @dominik-zeglen

### Other notable changes

- Add setting to enable Django Debug Toolbar - #3983 by @koradon
- Use newest GraphQL Playground - #3971 by @salwator
- Ensure adding to quantities in the checkout is respecting the limits - #4005 by @NyanKiyoshi
- Fix country area choices - #4008 by @fowczarek
- Fix price_range_as_dict function - #3999 by @zodiacfireworks
- Fix the product listing not showing in the voucher when there were products selected - #4062 by @NyanKiyoshi
- Fix crash in Dashboard 1.0 when updating an order address's phone number - #4061 by @NyanKiyoshi
- Reduce the time of tests execution by using dummy password hasher - #4083 by @korycins
- Set up explicit **hash** function - #3979 by @akjanik
- Unit tests use none as media root - #3975 by @korycins
- Update file field styles with materializecss template filter - #3998 by @zodiacfireworks
- New translations:
  - Albanian
  - Colombian Spanish
  - Lithuanian

## 2.5.0

### API

- Add query to fetch draft orders - #3809 by @michaljelonek
- Add bulk delete mutations - #3838 by @michaljelonek
- Add `languageCode` enum to API - #3819 by @michaljelonek, #3854 by @jxltom
- Duplicate address instances in checkout mutations - #3866 by @pawelzar
- Restrict access to `orders` query for unauthorized users - #3861 by @pawelzar
- Support setting address as default in address mutations - #3787 by @jxltom
- Fix phone number validation in GraphQL when country prefix not given - #3905 by @patrys
- Report pretty stack traces in DEBUG mode - #3918 by @patrys

### Core

- Drop support for Django 2.1 and Django 1.11 (previous LTS) - #3929 by @patrys
- Fulfillment of digital products - #3868 by @korycins
- Introduce avatars for staff accounts - #3878 by @pawelzar
- Refactor the account avatars path from a relative to absolute - #3938 by @NyanKiyoshi

### Dashboard 2.0

- Add translations section - #3884 by @dominik-zeglen
- Add light/dark theme - #3856 by @dominik-zeglen
- Add customer's address book view - #3826 by @dominik-zeglen
- Add "Add variant" button on the variant details page = #3914 by @dominik-zeglen
- Add back arrows in "Configure" subsections - #3917 by @dominik-zeglen
- Display avatars in staff views - #3922 by @dominik-zeglen
- Prevent user from changing his own status and permissions - #3922 by @dominik-zeglen
- Fix crashing product create view - #3837, #3910 by @dominik-zeglen
- Fix layout in staff members details page - #3857 by @dominik-zeglen
- Fix unfocusing rich text editor - #3902 by @dominik-zeglen
- Improve accessibility - #3856 by @dominik-zeglen

### Other notable changes

- Improve user and staff management in dashboard 1.0 - #3781 by @jxltom
- Fix default product tax rate in Dashboard 1.0 - #3880 by @pawelzar
- Fix logo in docs - #3928 by @michaljelonek
- Fix name of logo file - #3867 by @jxltom
- Fix variants for juices in example data - #3926 by @michaljelonek
- Fix alignment of the cart dropdown on new bootstrap version - #3937 by @NyanKiyoshi
- Refactor the account avatars path from a relative to absolute - #3938 by @NyanKiyoshi
- New translations:
  - Armenian
  - Portuguese
  - Swahili
  - Thai

## 2.4.0

### API

- Add model translations support in GraphQL API - #3789 by @michaljelonek
- Add mutations to manage addresses for authenticated customers - #3772 by @Kwaidan00, @maarcingebala
- Add mutation to apply vouchers in checkout - #3739 by @Kwaidan00
- Add thumbnail field to `OrderLine` type - #3737 by @michaljelonek
- Add a query to fetch order by token - #3740 by @michaljelonek
- Add city choices and city area type to address validator API - #3788 by @jxltom
- Fix access to unpublished objects in API - #3724 by @Kwaidan00
- Fix bug where errors are not returned when creating fulfillment with a non-existent order line - #3777 by @jxltom
- Fix `productCreate` mutation when no product type was provided - #3804 by @michaljelonek
- Enable database search in products query - #3736 by @michaljelonek
- Use authenticated user's email as default email in creating checkout - #3726 by @jxltom
- Generate voucher code if it wasn't provided in mutation - #3717 by @Kwaidan00
- Improve limitation of vouchers by country - #3707 by @michaljelonek
- Only include canceled fulfillments for staff in fulfillment API - #3778 by @jxltom
- Support setting address as when creating customer address #3782 by @jxltom
- Fix generating slug from title - #3816 by @maarcingebala
- Add `variant` field to `OrderLine` type - #3820 by @maarcingebala

### Core

- Add JSON fields to store rich-text content - #3756 by @michaljelonek
- Add function to recalculate total order weight - #3755 by @Kwaidan00, @maarcingebala
- Unify cart creation logic in API and Django views - #3761, #3790 by @maarcingebala
- Unify payment creation logic in API and Django views - #3715 by @maarcingebala
- Support partially charged and refunded payments - #3735 by @jxltom
- Support partial fulfillment of ordered items - #3754 by @jxltom
- Fix applying discounts when a sale has no end date - #3595 by @cprinos

### Dashboard 2.0

- Add "Discounts" section - #3654 by @dominik-zeglen
- Add "Pages" section; introduce Draftail WYSIWYG editor - #3751 by @dominik-zeglen
- Add "Shipping Methods" section - #3770 by @dominik-zeglen
- Add support for date and datetime components - #3708 by @dominik-zeglen
- Restyle app layout - #3811 by @dominik-zeglen

### Other notable changes

- Unify model field names related to models' public access - `publication_date` and `is_published` - #3706 by @michaljelonek
- Improve filter orders by payment status - #3749 @jxltom
- Refactor translations in emails - #3701 by @Kwaidan00
- Use exact image versions in docker-compose - #3742 by @ashishnitinpatil
- Sort order payment and history in descending order - #3747 by @jxltom
- Disable style-loader in dev mode - #3720 by @jxltom
- Add ordering to shipping method - #3806 by @michaljelonek
- Add missing type definition for dashboard 2.0 - #3776 by @jxltom
- Add header and footer for checkout success pages #3752 by @jxltom
- Add instructions for using local assets in Docker - #3723 by @michaljelonek
- Update S3 deployment documentation to include CORS configuration note - #3743 by @NyanKiyoshi
- Fix missing migrations for is_published field of product and page model - #3757 by @jxltom
- Fix problem with l10n in Braintree payment gateway template - #3691 by @Kwaidan00
- Fix bug where payment is not filtered from active ones when creating payment - #3732 by @jxltom
- Fix incorrect cart badge location - #3786 by @jxltom
- Fix storefront styles after bootstrap is updated to 4.3.1 - #3753 by @jxltom
- Fix logo size in different browser and devices with different sizes - #3722 by @jxltom
- Rename dumpdata file `db.json` to `populatedb_data.json` - #3810 by @maarcingebala
- Prefetch collections for product availability - #3813 by @michaljelonek
- Bump django-graphql-jwt - #3814 by @michaljelonek
- Fix generating slug from title - #3816 by @maarcingebala
- New translations:
  - Estonian
  - Indonesian

## 2.3.1

- Fix access to private variant fields in API - #3773 by maarcingebala
- Limit access of quantity and allocated quantity to staff in GraphQL API #3780 by @jxltom

## 2.3.0

### API

- Return user's last checkout in the `User` type - #3578 by @fowczarek
- Automatically assign checkout to the logged in user - #3587 by @fowczarek
- Expose `chargeTaxesOnShipping` field in the `Shop` type - #3603 by @fowczarek
- Expose list of enabled payment gateways - #3639 by @fowczarek
- Validate uploaded files in a unified way - #3633 by @fowczarek
- Add mutation to trigger fetching tax rates - #3622 by @fowczarek
- Use USERNAME_FIELD instead of hard-code email field when resolving user - #3577 by @jxltom
- Require variant and quantity fields in `CheckoutLineInput` type - #3592 by @jxltom
- Preserve order of nodes in `get_nodes_or_error` function - #3632 by @jxltom
- Add list mutations for `Voucher` and `Sale` models - #3669 by @michaljelonek
- Use proper type for countries in `Voucher` type - #3664 by @michaljelonek
- Require email in when creating checkout in API - #3667 by @michaljelonek
- Unify returning errors in the `tokenCreate` mutation - #3666 by @michaljelonek
- Use `Date` field in Sale/Voucher inputs - #3672 by @michaljelonek
- Refactor checkout mutations - #3610 by @fowczarek
- Refactor `clean_instance`, so it does not returns errors anymore - #3597 by @akjanik
- Handle GraphqQL syntax errors - #3576 by @jxltom

### Core

- Refactor payments architecture - #3519 by @michaljelonek
- Improve Docker and `docker-compose` configuration - #3657 by @michaljelonek
- Allow setting payment status manually for dummy gateway in Storefront 1.0 - #3648 by @jxltom
- Infer default transaction kind from operation type - #3646 by @jxltom
- Get correct payment status for order without any payments - #3605 by @jxltom
- Add default ordering by `id` for `CartLine` model - #3593 by @jxltom
- Fix "set password" email sent to customer created in the dashboard - #3688 by @Kwaidan00

### Dashboard 2.0

- ️Add taxes section - #3622 by @dominik-zeglen
- Add drag'n'drop image upload - #3611 by @dominik-zeglen
- Unify grid handling - #3520 by @dominik-zeglen
- Add component generator - #3670 by @dominik-zeglen
- Throw Typescript errors while snapshotting - #3611 by @dominik-zeglen
- Simplify mutation's error checking - #3589 by @dominik-zeglen
- Fix order cancelling - #3624 by @dominik-zeglen
- Fix logo placement - #3602 by @dominik-zeglen

### Other notable changes

- Register Celery task for updating exchange rates - #3599 by @jxltom
- Fix handling different attributes with the same slug - #3626 by @jxltom
- Add missing migrations for tax rate choices - #3629 by @jxltom
- Fix `TypeError` on calling `get_client_token` - #3660 by @michaljelonek
- Make shipping required as default when creating product types - #3655 by @jxltom
- Display payment status on customer's account page in Storefront 1.0 - #3637 by @jxltom
- Make order fields sequence in Dashboard 1.0 same as in Dashboard 2.0 - #3606 by @jxltom
- Fix returning products for homepage for the currently viewing user - #3598 by @jxltom
- Allow filtering payments by status in Dashboard 1.0 - #3608 by @jxltom
- Fix typo in the definition of order status - #3649 by @jxltom
- Add margin for order notes section - #3650 by @jxltom
- Fix logo position - #3609, #3616 by @jxltom
- Storefront visual improvements - #3696 by @piotrgrundas
- Fix product list price filter - #3697 by @Kwaidan00
- Redirect to success page after successful payment - #3693 by @Kwaidan00

## 2.2.0

### API

- Use `PermissionEnum` as input parameter type for `permissions` field - #3434 by @maarcingebala
- Add "authorize" and "charge" mutations for payments - #3426 by @jxltom
- Add alt text to product thumbnails and background images of collections and categories - #3429 by @fowczarek
- Fix passing decimal arguments = #3457 by @fowczarek
- Allow sorting products by the update date - #3470 by @jxltom
- Validate and clear the shipping method in draft order mutations - #3472 by @fowczarek
- Change tax rate field to choice field - #3478 by @fowczarek
- Allow filtering attributes by collections - #3508 by @maarcingebala
- Resolve to `None` when empty object ID was passed as mutation argument - #3497 by @maarcingebala
- Change `errors` field type from [Error] to [Error!] - #3489 by @fowczarek
- Support creating default variant for product types that don't use multiple variants - #3505 by @fowczarek
- Validate SKU when creating a default variant - #3555 by @fowczarek
- Extract enums to separate files - #3523 by @maarcingebala

### Core

- Add Stripe payment gateway - #3408 by @jxltom
- Add `first_name` and `last_name` fields to the `User` model - #3101 by @fowczarek
- Improve several payment validations - #3418 by @jxltom
- Optimize payments related database queries - #3455 by @jxltom
- Add publication date to collections - #3369 by @k-brk
- Fix hard-coded site name in order PDFs - #3526 by @NyanKiyoshi
- Update favicons to the new style - #3483 by @dominik-zeglen
- Fix migrations for default currency - #3235 by @bykof
- Remove Elasticsearch from `docker-compose.yml` - #3482 by @maarcingebala
- Resort imports in tests - #3471 by @jxltom
- Fix the no shipping orders payment crash on Stripe - #3550 by @NyanKiyoshi
- Bump backend dependencies - #3557 by @maarcingebala. This PR removes security issue CVE-2019-3498 which was present in Django 2.1.4. Saleor however wasn't vulnerable to this issue as it doesn't use the affected `django.views.defaults.page_not_found()` view.
- Generate random data using the default currency - #3512 by @stephenmoloney
- New translations:
  - Catalan
  - Serbian

### Dashboard 2.0

- Restyle product selection dialogs - #3499 by @dominik-zeglen, @maarcingebala
- Fix minor visual bugs in Dashboard 2.0 - #3433 by @dominik-zeglen
- Display warning if order draft has missing data - #3431 by @dominik-zeglen
- Add description field to collections - #3435 by @dominik-zeglen
- Add query batching - #3443 by @dominik-zeglen
- Use autocomplete fields in country selection - #3443 by @dominik-zeglen
- Add alt text to categories and collections - #3461 by @dominik-zeglen
- Use first and last name of a customer or staff member in UI - #3247 by @Bonifacy1, @dominik-zeglen
- Show error page if an object was not found - #3463 by @dominik-zeglen
- Fix simple product's inventory data saving bug - #3474 by @dominik-zeglen
- Replace `thumbnailUrl` with `thumbnail { url }` - #3484 by @dominik-zeglen
- Change "Feature on Homepage" switch behavior - #3481 by @dominik-zeglen
- Expand payment section in order view - #3502 by @dominik-zeglen
- Change TypeScript loader to speed up the build process - #3545 by @patrys

### Bugfixes

- Do not show `Pay For Order` if order is partly paid since partial payment is not supported - #3398 by @jxltom
- Fix attribute filters in the products category view - #3535 by @fowczarek
- Fix storybook dependencies conflict - #3544 by @dominik-zeglen

## 2.1.0

### API

- Change selected connection fields to lists - #3307 by @fowczarek
- Require pagination in connections - #3352 by @maarcingebala
- Replace Graphene view with a custom one - #3263 by @patrys
- Change `sortBy` parameter to use enum type - #3345 by @fowczarek
- Add `me` query to fetch data of a logged-in user - #3202, #3316 by @fowczarek
- Add `canFinalize` field to the Order type - #3356 by @fowczarek
- Extract resolvers and mutations to separate files - #3248 by @fowczarek
- Add VAT tax rates field to country - #3392 by @michaljelonek
- Allow creating orders without users - #3396 by @fowczarek

### Core

- Add Razorpay payment gatway - #3205 by @NyanKiyoshi
- Use standard tax rate as a default tax rate value - #3340 by @fowczarek
- Add description field to the Collection model - #3275 by @fowczarek
- Enforce the POST method on VAT rates fetching - #3337 by @NyanKiyoshi
- Generate thumbnails for category/collection background images - #3270 by @NyanKiyoshi
- Add warm-up support in product image creation mutation - #3276 by @NyanKiyoshi
- Fix error in the `populatedb` script when running it not from the project root - #3272 by @NyanKiyoshi
- Make Webpack rebuilds fast - #3290 by @patrys
- Skip installing Chromium to make deployment faster - #3227 by @jxltom
- Add default test runner - #3258 by @jxltom
- Add Transifex client to Pipfile - #3321 by @jxltom
- Remove additional pytest arguments in tox - #3338 by @jxltom
- Remove test warnings - #3339 by @jxltom
- Remove runtime warning when product has discount - #3310 by @jxltom
- Remove `django-graphene-jwt` warnings - #3228 by @jxltom
- Disable deprecated warnings - #3229 by @jxltom
- Add `AWS_S3_ENDPOINT_URL` setting to support DigitalOcean spaces. - #3281 by @hairychris
- Add `.gitattributes` file to hide diffs for generated files on Github - #3055 by @NyanKiyoshi
- Add database sequence reset to `populatedb` - #3406 by @michaljelonek
- Get authorized amount from succeeded auth transactions - #3417 by @jxltom
- Resort imports by `isort` - #3412 by @jxltom

### Dashboard 2.0

- Add confirmation modal when leaving view with unsaved changes - #3375 by @dominik-zeglen
- Add dialog loading and error states - #3359 by @dominik-zeglen
- Split paths and urls - #3350 by @dominik-zeglen
- Derive state from props in forms - #3360 by @dominik-zeglen
- Apply debounce to autocomplete fields - #3351 by @dominik-zeglen
- Use Apollo signatures - #3353 by @dominik-zeglen
- Add order note field in the order details view - #3346 by @dominik-zeglen
- Add app-wide progress bar - #3312 by @dominik-zeglen
- Ensure that all queries are built on top of TypedQuery - #3309 by @dominik-zeglen
- Close modal windows automatically - #3296 by @dominik-zeglen
- Move URLs to separate files - #3295 by @dominik-zeglen
- Add basic filters for products and orders list - #3237 by @Bonifacy1
- Fetch default currency from API - #3280 by @dominik-zeglen
- Add `displayName` property to components - #3238 by @Bonifacy1
- Add window titles - #3279 by @dominik-zeglen
- Add paginator component - #3265 by @dominik-zeglen
- Update Material UI to 3.6 - #3387 by @patrys
- Upgrade React, Apollo, Webpack and Babel - #3393 by @patrys
- Add pagination for required connections - #3411 by @dominik-zeglen

### Bugfixes

- Fix language codes - #3311 by @jxltom
- Fix resolving empty attributes list - #3293 by @maarcingebala
- Fix range filters not being applied - #3385 by @michaljelonek
- Remove timeout for updating image height - #3344 by @jxltom
- Return error if checkout was not found - #3289 by @maarcingebala
- Solve an auto-resize conflict between Materialize and medium-editor - #3367 by @adonig
- Fix calls to `ngettext_lazy` - #3380 by @patrys
- Filter preauthorized order from succeeded transactions - #3399 by @jxltom
- Fix incorrect country code in fixtures - #3349 by @bingimar
- Fix updating background image of a collection - #3362 by @fowczarek & @dominik-zeglen

### Docs

- Document settings related to generating thumbnails on demand - #3329 by @NyanKiyoshi
- Improve documentation for Heroku deployment - #3170 by @raybesiga
- Update documentation on Docker deployment - #3326 by @jxltom
- Document payment gateway configuration - #3376 by @NyanKiyoshi

## 2.0.0

### API

- Add mutation to delete a customer; add `isActive` field in `customerUpdate` mutation - #3177 by @maarcingebala
- Add mutations to manage authorization keys - #3082 by @maarcingebala
- Add queries for dashboard homepage - #3146 by @maarcingebala
- Allows user to unset homepage collection - #3140 by @oldPadavan
- Use enums as permission codes - #3095 by @the-bionic
- Return absolute image URLs - #3182 by @maarcingebala
- Add `backgroundImage` field to `CategoryInput` - #3153 by @oldPadavan
- Add `dateJoined` and `lastLogin` fields in `User` type - #3169 by @maarcingebala
- Separate `parent` input field from `CategoryInput` - #3150 by @akjanik
- Remove duplicated field in Order type - #3180 by @maarcingebala
- Handle empty `backgroundImage` field in API - #3159 by @maarcingebala
- Generate name-based slug in collection mutations - #3145 by @akjanik
- Remove products field from `collectionUpdate` mutation - #3141 by @oldPadavan
- Change `items` field in `Menu` type from connection to list - #3032 by @oldPadavan
- Make `Meta.description` required in `BaseMutation` - #3034 by @oldPadavan
- Apply `textwrap.dedent` to GraphQL descriptions - #3167 by @fowczarek

### Dashboard 2.0

- Add collection management - #3135 by @dominik-zeglen
- Add customer management - #3176 by @dominik-zeglen
- Add homepage view - #3155, #3178 by @Bonifacy1 and @dominik-zeglen
- Add product type management - #3052 by @dominik-zeglen
- Add site settings management - #3071 by @dominik-zeglen
- Escape node IDs in URLs - #3115 by @dominik-zeglen
- Restyle categories section - #3072 by @Bonifacy1

### Other

- Change relation between `ProductType` and `Attribute` models - #3097 by @maarcingebala
- Remove `quantity-allocated` generation in `populatedb` script - #3084 by @MartinSeibert
- Handle `Money` serialization - #3131 by @Pacu2
- Do not collect unnecessary static files - #3050 by @jxltom
- Remove host mounted volume in `docker-compose` - #3091 by @tiangolo
- Remove custom services names in `docker-compose` - #3092 by @tiangolo
- Replace COUNTRIES with countries.countries - #3079 by @neeraj1909
- Installing dev packages in docker since tests are needed - #3078 by @jxltom
- Remove comparing string in address-form-panel template - #3074 by @tomcio1205
- Move updating variant names to a Celery task - #3189 by @fowczarek

### Bugfixes

- Fix typo in `clean_input` method - #3100 by @the-bionic
- Fix typo in `ShippingMethod` model - #3099 by @the-bionic
- Remove duplicated variable declaration - #3094 by @the-bionic

### Docs

- Add createdb note to getting started for Windows - #3106 by @ajostergaard
- Update docs on pipenv - #3045 by @jxltom<|MERGE_RESOLUTION|>--- conflicted
+++ resolved
@@ -123,13 +123,10 @@
   - Create tasks for deleting order lines by deleting products or variants
 - Fix doubled checkout total price for one line and zero shipping price - #7532 by @IKarbowiak
 - Deprecate nested objects in TranslatableContent types - #7522 by @IKarbowiak
-<<<<<<< HEAD
 - Add date & date time attributes - #7500 by @piotrgrundas
-=======
 - Fix performance for User type on resolvers: orders, gift cards, events - #7574 by @tomaszszymanski129
 - Fix failing account mutations for app - #7569 by @IKarbowiak
 - Modify order of auth middleware calls - #7572 by @tomaszszymanski129
->>>>>>> 75c34189
 
 ### Breaking
 - Multichannel MVP: Multicurrency - #6242 by @fowczarek @d-wysocki
