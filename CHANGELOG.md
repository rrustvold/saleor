# Changelog

All notable, unreleased changes to this project will be documented in this file. For the released changes, please visit the [Releases](https://github.com/mirumee/saleor/releases) page.

## [Unreleased]
- Update typescript types after apollo is upgraded - #3823 by @jxltom
- Add languageCode enum to API - #3819 by @michaljelonek
- Bump backend dependencies - #3827 by @maarcingebala
- Fix django-recaptcha tests after upgraded to 1.5.0 - 3835 by @jxltom
- Resort imports by upgraded isort - #3836 by @jxltom
- Support is_default_shipping/billing_address for address API - #3787 by @jxltom
- Add bulk delete mutations - #3838 by @michaljelonek
- Fix product creating - #3837 by @dominik-zeglen
- Fix schema after bulk mutations are added - #3843 by @jxltom
- Add address book view - #3826 by @dominik-zeglen
- New translations:
  - Swahili
  - Thai
- Improve user and staff management in dashboard 1.0 - #3781 by @jxltom
- Add missing language enum in GraphQL schema - #3854 by @jxltom
- Fix layout in staff members details page - #3857 by @dominik-zeglen
- Add draft orders query - #3809 by @michaljelonek
- Restrict global orders query - #3861 by @pawelzar
- Improve accessibility - #3856 by @dominik-zeglen
- Add light/dark theme - #3856 by @dominik-zeglen
- Fix bug where logo-document is not renamed to logo-light - #3867 by @jxltom
- Copy addresses in checkoutCreate and draftOrderCreate mutations - #3866 by @pawelzar
- Fix default product tax rate in Dashboard 1.0 - #3880 by @pawelzar
- Introduce avatars for staff accounts - #3878 by @pawelzar
<<<<<<< HEAD
- Support for digital product - #3868 by @korycins
=======
- Fix unfocusing rich text editor - #3902 by @dominik-zeglen
- Fix phone number validation in GraphQL when country prefix not given - #3905 by @patrys
- Fix product create view crash - #3910 by @dominik-zeglen
- Add ability to create another variant from the variant details view = #3914 by @dominik-zeglen
- Add back arrows to configure sections - #3917 by @dominik-zeglen
>>>>>>> b5250b99


## 2.4.0
### API
- Add model translations support in GraphQL API - #3789 by @michaljelonek
- Add mutations to manage addresses for authenticated customers - #3772 by @Kwaidan00, @maarcingebala
- Add mutation to apply vouchers in checkout - #3739 by @Kwaidan00
- Add thumbnail field to `OrderLine` type - #3737 by @michaljelonek
- Add a query to fetch order by token - #3740 by @michaljelonek
- Add city choices and city area type to address validator API - #3788 by @jxltom
- Fix access to unpublished objects in API - #3724 by @Kwaidan00
- Fix bug where errors are not returned when creating fulfillment with a non-existent order line - #3777 by @jxltom
- Fix `productCreate` mutation when no product type was provided - #3804 by @michaljelonek
- Enable database search in products query - #3736 by @michaljelonek
- Use authenticated user's email as default email in creating checkout - #3726 by @jxltom
- Generate voucher code if it wasn't provided in mutation - #3717 by @Kwaidan00
- Improve limitation of vouchers by country  - #3707 by @michaljelonek
- Only include canceled fulfillments for staff in fulfillment API - #3778 by @jxltom
- Support setting address as when creating customer address #3782 by @jxltom
- Fix generating slug from title - #3816 by @maarcingebala
- Add `variant` field to `OrderLine` type - #3820 by @maarcingebala

### Core
- Add JSON fields to store rich-text content - #3756 by @michaljelonek
- Add function to recalculate total order weight - #3755 by @Kwaidan00, @maarcingebala
- Unify cart creation logic in API and Django views - #3761, #3790 by @maarcingebala
- Unify payment creation logic in API and Django views - #3715 by @maarcingebala
- Support partially charged and refunded payments - #3735 by @jxltom
- Support partial fulfillment of ordered items - #3754 by @jxltom
- Fix applying discounts when a sale has no end date - #3595 by @cprinos

### Dashboard 2.0
- Add "Discounts" section - #3654 by @dominik-zeglen
- Add "Pages" section; introduce Draftail WYSIWYG editor - #3751 by @dominik-zeglen
- Add "Shipping Methods" section - #3770  by @dominik-zeglen
- Add support for date and datetime components - #3708 by @dominik-zeglen
- Restyle app layout - #3811 by @dominik-zeglen

### Other notable changes

- Unify model field names related to models' public access - `publication_date` and `is_published` - #3706 by @michaljelonek
- Improve filter orders by payment status - #3749 @jxltom
- Refactor translations in emails - #3701 by @Kwaidan00
- Use exact image versions in docker-compose - #3742 by @ashishnitinpatil
- Sort order payment and history in descending order - #3747 by @jxltom
- Disable style-loader in dev mode - #3720 by @jxltom
- Add ordering to shipping method - #3806 by @michaljelonek
- Add missing type definition for dashboard 2.0 - #3776 by @jxltom
- Add header and footer for checkout success pages #3752 by @jxltom
- Add instructions for using local assets in Docker - #3723 by @michaljelonek
- Update S3 deployment documentation to include CORS configuration note - #3743 by @NyanKiyoshi
- Fix missing migrations for is_published field of product and page model - #3757 by @jxltom
- Fix problem with l10n in Braintree payment gateway template - #3691 by @Kwaidan00
- Fix bug where payment is not filtered from active ones when creating payment - #3732 by @jxltom
- Fix incorrect cart badge location - #3786 by @jxltom
- Fix storefront styles after bootstrap is updated to 4.3.1 - #3753 by @jxltom
- Fix logo size in different browser and devices with different sizes - #3722 by @jxltom
- Rename dumpdata file `db.json` to `populatedb_data.json` - #3810 by @maarcingebala
- Prefetch collections for product availability - #3813 by @michaljelonek
- Bump django-graphql-jwt - #3814 by @michaljelonek
- Fix generating slug from title - #3816 by @maarcingebala
- New translations:
  - Estonian
  - Indonesian


## 2.3.1
- Fix access to private variant fields in API - #3773 by maarcingebala
- Limit access of quantity and allocated quantity to staff in GraphQL API #3780 by @jxltom


## 2.3.0
### API
- Return user's last checkout in the `User` type - #3578 by @fowczarek
- Automatically assign checkout to the logged in user - #3587 by @fowczarek
- Expose `chargeTaxesOnShipping` field in the `Shop` type - #3603 by @fowczarek
- Expose list of enabled payment gateways - #3639 by @fowczarek
- Validate uploaded files in a unified way - #3633 by @fowczarek
- Add mutation to trigger fetching tax rates - #3622 by @fowczarek
- Use USERNAME_FIELD instead of hard-code email field when resolving user - #3577 by @jxltom
- Require variant and quantity fields in `CheckoutLineInput` type - #3592 by @jxltom
- Preserve order of nodes in `get_nodes_or_error` function - #3632 by @jxltom
- Add list mutations for `Voucher` and `Sale` models - #3669 by @michaljelonek
- Use proper type for countries in `Voucher` type - #3664 by @michaljelonek
- Require email in when creating checkout in API - #3667 by @michaljelonek
- Unify returning errors in the `tokenCreate` mutation - #3666 by @michaljelonek
- Use `Date` field in Sale/Voucher inputs - #3672 by @michaljelonek
- Refactor checkout mutations - #3610 by @fowczarek
- Refactor `clean_instance`, so it does not returns errors anymore - #3597 by @akjanik
- Handle GraphqQL syntax errors - #3576 by @jxltom

### Core
- Refactor payments architecture - #3519 by @michaljelonek
- Improve Docker and `docker-compose` configuration - #3657 by @michaljelonek
- Allow setting payment status manually for dummy gateway in Storefront 1.0 - #3648 by @jxltom
- Infer default transaction kind from operation type  - #3646 by @jxltom
- Get correct payment status for order without any payments - #3605 by @jxltom
- Add default ordering by `id` for `CartLine` model - #3593 by @jxltom
- Fix "set password" email sent to customer created in the dashboard - #3688 by @Kwaidan00

### Dashboard 2.0
- ️Add taxes section - #3622 by @dominik-zeglen
- Add drag'n'drop image upload - #3611 by @dominik-zeglen
- Unify grid handling - #3520 by @dominik-zeglen
- Add component generator - #3670 by @dominik-zeglen
- Throw Typescript errors while snapshotting - #3611 by @dominik-zeglen
- Simplify mutation's error checking - #3589 by @dominik-zeglen
- Fix order cancelling - #3624 by @dominik-zeglen
- Fix logo placement - #3602 by @dominik-zeglen

### Other notable changes
- Register Celery task for updating exchange rates - #3599 by @jxltom
- Fix handling different attributes with the same slug - #3626 by @jxltom
- Add missing migrations for tax rate choices - #3629 by @jxltom
- Fix `TypeError` on calling `get_client_token` - #3660 by @michaljelonek
- Make shipping required as default when creating product types - #3655 by @jxltom
- Display payment status on customer's account page in Storefront 1.0 - #3637 by @jxltom
- Make order fields sequence in Dashboard 1.0 same as in Dashboard 2.0 - #3606 by @jxltom
- Fix returning products for homepage for the currently viewing user - #3598 by @jxltom
- Allow filtering payments by status in Dashboard 1.0 - #3608 by @jxltom
- Fix typo in the definition of order status - #3649 by @jxltom
- Add margin for order notes section - #3650 by @jxltom
- Fix logo position - #3609, #3616 by @jxltom
- Storefront visual improvements - #3696 by @piotrgrundas
- Fix product list price filter - #3697 by @Kwaidan00
- Redirect to success page after successful payment - #3693 by @Kwaidan00


## 2.2.0
### API
- Use `PermissionEnum` as input parameter type for `permissions` field - #3434 by @maarcingebala
- Add "authorize" and "charge" mutations for payments - #3426 by @jxltom
- Add alt text to product thumbnails and background images of collections and categories - #3429 by @fowczarek
- Fix passing decimal arguments = #3457 by @fowczarek
- Allow sorting products by the update date - #3470 by @jxltom
- Validate and clear the shipping method in draft order mutations - #3472 by @fowczarek
- Change tax rate field to choice field - #3478 by @fowczarek
- Allow filtering attributes by collections - #3508 by @maarcingebala
- Resolve to `None` when empty object ID was passed as mutation argument - #3497 by @maarcingebala
- Change `errors` field type from [Error] to [Error!] - #3489 by @fowczarek
- Support creating default variant for product types that don't use multiple variants - #3505 by @fowczarek
- Validate SKU when creating a default variant - #3555 by @fowczarek
- Extract enums to separate files - #3523 by @maarcingebala

### Core
- Add Stripe payment gateway - #3408 by @jxltom
- Add `first_name` and `last_name` fields to the `User` model - #3101 by @fowczarek
- Improve several payment validations - #3418 by @jxltom
- Optimize payments related database queries - #3455 by @jxltom
- Add publication date to collections - #3369 by @k-brk
- Fix hard-coded site name in order PDFs - #3526 by @NyanKiyoshi
- Update favicons to the new style - #3483 by @dominik-zeglen
- Fix migrations for default currency - #3235 by @bykof
- Remove Elasticsearch from `docker-compose.yml` - #3482 by @maarcingebala
- Resort imports in tests - #3471 by @jxltom
- Fix the no shipping orders payment crash on Stripe - #3550 by @NyanKiyoshi
- Bump backend dependencies - #3557 by @maarcingebala. This PR removes security issue CVE-2019-3498 which was present in Django 2.1.4. Saleor however wasn't vulnerable to this issue as it doesn't use the affected `django.views.defaults.page_not_found()` view.
- Generate random data using the default currency - #3512 by @stephenmoloney
- New translations:
  - Catalan
  - Serbian

### Dashboard 2.0
- Restyle product selection dialogs - #3499 by @dominik-zeglen, @maarcingebala
- Fix minor visual bugs in Dashboard 2.0 - #3433 by @dominik-zeglen
- Display warning if order draft has missing data - #3431 by @dominik-zeglen
- Add description field to collections - #3435 by @dominik-zeglen
- Add query batching - #3443 by @dominik-zeglen
- Use autocomplete fields in country selection - #3443 by @dominik-zeglen
- Add alt text to categories and collections - #3461 by @dominik-zeglen
- Use first and last name of a customer or staff member in UI - #3247 by @Bonifacy1, @dominik-zeglen
- Show error page if an object was not found - #3463 by @dominik-zeglen
- Fix simple product's inventory data saving bug - #3474 by @dominik-zeglen
- Replace `thumbnailUrl` with `thumbnail { url }` - #3484 by @dominik-zeglen
- Change "Feature on Homepage" switch behavior - #3481 by @dominik-zeglen
- Expand payment section in order view - #3502 by @dominik-zeglen
- Change TypeScript loader to speed up the build process - #3545 by @patrys

### Bugfixes
- Do not show `Pay For Order` if order is partly paid since partial payment is not supported - #3398 by @jxltom
- Fix attribute filters in the products category view - #3535 by @fowczarek
- Fix storybook dependencies conflict - #3544 by @dominik-zeglen


## 2.1.0
### API
- Change selected connection fields to lists - #3307 by @fowczarek
- Require pagination in connections - #3352 by @maarcingebala
- Replace Graphene view with a custom one - #3263 by @patrys
- Change `sortBy` parameter to use enum type  - #3345 by @fowczarek
- Add `me` query to fetch data of a logged-in user - #3202, #3316 by @fowczarek
- Add `canFinalize` field to the Order type - #3356 by @fowczarek
- Extract resolvers and mutations to separate files - #3248 by @fowczarek
- Add VAT tax rates field to country - #3392 by @michaljelonek
- Allow creating orders without users - #3396 by @fowczarek

### Core
- Add Razorpay payment gatway - #3205 by @NyanKiyoshi
- Use standard tax rate as a default tax rate value - #3340 by @fowczarek
- Add description field to the Collection model - #3275 by @fowczarek
- Enforce the POST method on VAT rates fetching - #3337 by @NyanKiyoshi
- Generate thumbnails for category/collection background images - #3270 by @NyanKiyoshi
- Add warm-up support in product image creation mutation - #3276 by @NyanKiyoshi
- Fix error in the `populatedb` script when running it not from the project root - #3272 by @NyanKiyoshi
- Make Webpack rebuilds fast - #3290 by @patrys
- Skip installing Chromium to make deployment faster - #3227 by @jxltom
- Add default test runner - #3258 by @jxltom
- Add Transifex client to Pipfile - #3321 by @jxltom
- Remove additional pytest arguments in tox - #3338 by @jxltom
- Remove test warnings - #3339 by @jxltom
- Remove runtime warning when product has discount - #3310 by @jxltom
- Remove `django-graphene-jwt` warnings - #3228 by @jxltom
- Disable deprecated warnings - #3229 by @jxltom
- Add `AWS_S3_ENDPOINT_URL` setting to support DigitalOcean spaces. - #3281 by @hairychris
- Add `.gitattributes` file to hide diffs for generated files on Github - #3055 by @NyanKiyoshi
- Add database sequence reset to `populatedb` - #3406 by @michaljelonek
- Get authorized amount from succeeded auth transactions - #3417 by @jxltom
- Resort imports by `isort` - #3412 by @jxltom

### Dashboard 2.0
- Add confirmation modal when leaving view with unsaved changes - #3375 by @dominik-zeglen
- Add dialog loading and error states - #3359 by @dominik-zeglen
- Split paths and urls - #3350 by @dominik-zeglen
- Derive state from props in forms - #3360 by @dominik-zeglen
- Apply debounce to autocomplete fields - #3351 by @dominik-zeglen
- Use Apollo signatures - #3353 by @dominik-zeglen
- Add order note field in the order details view - #3346 by @dominik-zeglen
- Add app-wide progress bar - #3312 by @dominik-zeglen
- Ensure that all queries are built on top of TypedQuery - #3309 by @dominik-zeglen
- Close modal windows automatically - #3296 by @dominik-zeglen
- Move URLs to separate files - #3295 by @dominik-zeglen
- Add basic filters for products and orders list - #3237 by @Bonifacy1
- Fetch default currency from API - #3280 by @dominik-zeglen
- Add `displayName` property to components - #3238 by @Bonifacy1
- Add window titles - #3279 by @dominik-zeglen
- Add paginator component - #3265 by @dominik-zeglen
- Update Material UI to 3.6 - #3387 by @patrys
- Upgrade React, Apollo, Webpack and Babel - #3393 by @patrys
- Add pagination for required connections - #3411 by @dominik-zeglen

### Bugfixes
- Fix language codes - #3311 by @jxltom
- Fix resolving empty attributes list - #3293 by @maarcingebala
- Fix range filters not being applied - #3385 by @michaljelonek
- Remove timeout for updating image height - #3344 by @jxltom
- Return error if checkout was not found - #3289 by @maarcingebala
- Solve an auto-resize conflict between Materialize and medium-editor - #3367 by @adonig
- Fix calls to `ngettext_lazy` - #3380 by @patrys
- Filter preauthorized order from succeeded transactions - #3399 by @jxltom
- Fix incorrect country code in fixtures - #3349 by @bingimar
- Fix updating background image of a collection - #3362 by @fowczarek & @dominik-zeglen

### Docs
- Document settings related to generating thumbnails on demand - #3329 by @NyanKiyoshi
- Improve documentation for Heroku deployment - #3170 by @raybesiga
- Update documentation on Docker deployment - #3326 by @jxltom
- Document payment gateway configuration - #3376 by @NyanKiyoshi


## 2.0.0
### API
- Add mutation to delete a customer; add `isActive` field in `customerUpdate` mutation - #3177 by @maarcingebala
- Add mutations to manage authorization keys - #3082 by @maarcingebala
- Add queries for dashboard homepage - #3146 by @maarcingebala
- Allows user to unset homepage collection - #3140 by @oldPadavan
- Use enums as permission codes - #3095 by @the-bionic
- Return absolute image URLs - #3182 by @maarcingebala
- Add `backgroundImage` field to `CategoryInput` - #3153 by @oldPadavan
- Add `dateJoined` and `lastLogin` fields in `User` type - #3169 by @maarcingebala
- Separate `parent` input field from `CategoryInput` - #3150 by @akjanik
- Remove duplicated field in Order type - #3180 by @maarcingebala
- Handle empty `backgroundImage` field in API - #3159 by @maarcingebala
- Generate name-based slug in collection mutations - #3145 by @akjanik
- Remove products field from `collectionUpdate` mutation - #3141 by @oldPadavan
- Change `items` field in `Menu` type from connection to list - #3032 by @oldPadavan
- Make `Meta.description` required in `BaseMutation` - #3034 by @oldPadavan
- Apply `textwrap.dedent` to GraphQL descriptions - #3167 by @fowczarek

### Dashboard 2.0
- Add collection management - #3135 by @dominik-zeglen
- Add customer management - #3176 by @dominik-zeglen
- Add homepage view - #3155, #3178 by @Bonifacy1 and @dominik-zeglen
- Add product type management - #3052 by @dominik-zeglen
- Add site settings management - #3071 by @dominik-zeglen
- Escape node IDs in URLs - #3115 by @dominik-zeglen
- Restyle categories section - #3072 by @Bonifacy1

### Other
- Change relation between `ProductType` and `Attribute` models - #3097 by @maarcingebala
- Remove `quantity-allocated` generation in `populatedb` script - #3084 by @MartinSeibert
- Handle `Money` serialization - #3131 by @Pacu2
- Do not collect unnecessary static files - #3050 by @jxltom
- Remove host mounted volume in `docker-compose` - #3091 by @tiangolo
- Remove custom services names in `docker-compose` - #3092 by @tiangolo
- Replace COUNTRIES with countries.countries - #3079 by @neeraj1909
- Installing dev packages in docker since tests are needed - #3078 by @jxltom
- Remove comparing string in address-form-panel template - #3074 by @tomcio1205
- Move updating variant names to a Celery task - #3189 by @fowczarek

### Bugfixes
- Fix typo in `clean_input` method - #3100 by @the-bionic
- Fix typo in `ShippingMethod` model - #3099 by @the-bionic
- Remove duplicated variable declaration - #3094 by @the-bionic

### Docs
- Add createdb note to getting started for Windows - #3106 by @ajostergaard
- Update docs on pipenv - #3045 by @jxltom<|MERGE_RESOLUTION|>--- conflicted
+++ resolved
@@ -27,15 +27,12 @@
 - Copy addresses in checkoutCreate and draftOrderCreate mutations - #3866 by @pawelzar
 - Fix default product tax rate in Dashboard 1.0 - #3880 by @pawelzar
 - Introduce avatars for staff accounts - #3878 by @pawelzar
-<<<<<<< HEAD
-- Support for digital product - #3868 by @korycins
-=======
 - Fix unfocusing rich text editor - #3902 by @dominik-zeglen
 - Fix phone number validation in GraphQL when country prefix not given - #3905 by @patrys
 - Fix product create view crash - #3910 by @dominik-zeglen
 - Add ability to create another variant from the variant details view = #3914 by @dominik-zeglen
 - Add back arrows to configure sections - #3917 by @dominik-zeglen
->>>>>>> b5250b99
+- Support for digital product - #3868 by @korycins
 
 
 ## 2.4.0
