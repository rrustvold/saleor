--- conflicted
+++ resolved
@@ -80,12 +80,9 @@
 - Fix doubling price in checkout for products without tax - #7056 by @IKarbowiak
   - Introduce changes in plugins method:
     - `calculate_checkout_subtotal` has been dropped from plugins, for correct subtotal calculation, `calculate_checkout_line_total` must be set (manager method for calculating checkout subtotal uses `calculate_checkout_line_total` method)
-<<<<<<< HEAD
 - Make `order` property of invoice webhook payload contain order instead of order lines - #7081 by @pdblaszczyk
   - Affected webhook events: `INVOICE_REQUESTED`, `INVOICE_SENT`, `INVOICE_DELETED`
-=======
 - Make quantity field on `StockInput` required - #7082 by @IKarbowiak
->>>>>>> c960744f
 
 ### Other
 
